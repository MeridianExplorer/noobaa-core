--- conflicted
+++ resolved
@@ -21,11 +21,8 @@
     promised_spawn: promised_spawn,
     promised_exec: promised_exec,
     full_dir_copy: full_dir_copy,
-<<<<<<< HEAD
     wait_for_event: wait_for_event,
-=======
     pwhile: pwhile,
->>>>>>> 4770a456
 };
 
 
