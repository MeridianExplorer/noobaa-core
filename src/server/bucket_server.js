--- conflicted
+++ resolved
@@ -198,11 +198,7 @@
                         endpoint: bucket.cloud_sync.endpoint,
                         access_keys: [bucket.cloud_sync.access_keys],
                         schedule: bucket.cloud_sync.schedule_min,
-<<<<<<< HEAD
-                        //last_sync: bucket.cloud_sync.last_sync,
-=======
                         last_sync: bucket.cloud_sync.last_sync.getTime(),
->>>>>>> 9d5416ba
                         paused: bucket.cloud_sync.paused
                     },
                     health: get_policy_health(bucket._id, req.system.id),
@@ -421,12 +417,7 @@
         return wl.sysid.toString() === sysid && wl.bucketid.toString() === bucketid.toString();
     });
 
-<<<<<<< HEAD
-    if (!_.isUndefined(work_list) && (work_list.n2c_added.length || work_list.n2c_deleted.length ||
-        work_list.c2n_added.length || work_list.c2n_deleted.length)) {
-=======
     if (!is_empty_sync_worklist(work_list)) {
->>>>>>> 9d5416ba
         return 'SYNCING';
     } else {
         return 'IDLE';
