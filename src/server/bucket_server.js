/* jshint node:true */
'use strict';

/**
 *
 * BUCKET_SERVER
 *
 */

module.exports = {
    new_bucket_defaults: new_bucket_defaults,

    //Bucket Management
    create_bucket: create_bucket,
    read_bucket: read_bucket,
    update_bucket: update_bucket,
    delete_bucket: delete_bucket,
    list_buckets: list_buckets,

    //Cloud Sync policies
    get_cloud_sync_policy: get_cloud_sync_policy,
    get_all_cloud_sync_policies: get_all_cloud_sync_policies,
    delete_cloud_sync: delete_cloud_sync,
    set_cloud_sync: set_cloud_sync,

    //Temporary - TODO: move to new server
    get_cloud_buckets: get_cloud_buckets
};

var _ = require('lodash');
var AWS = require('aws-sdk');
var db = require('./db');
var object_server = require('./object_server');
var bg_worker = require('./server_rpc').bg_worker;
var system_store = require('./stores/system_store');
var cs_utils = require('./utils/cloud_sync_utils');
var dbg = require('../util/debug_module')(__filename);
var P = require('../util/promise');


function new_bucket_defaults(name, system_id, tiering_policy_id) {
    return {
        name: name,
        system: system_id,
        tiering: tiering_policy_id,
        stats: {
            reads: 0,
            writes: 0,
        }
    };
}


/**
 *
 * CREATE_BUCKET
 *
 */
function create_bucket(req) {
    var tiering_policy = resolve_tiering_policy(req.system, req.rpc_params.tiering);
    var bucket = new_bucket_defaults(
        req.rpc_params.name,
        req.system._id,
        tiering_policy._id);
    db.ActivityLog.create({
        event: 'bucket.create',
        level: 'info',
        system: req.system._id,
        actor: req.account._id,
        bucket: bucket._id,
    });
    return system_store.make_changes({
        insert: {
            buckets: [bucket]
        }
    }).then(function() {
        return read_bucket(req);
    });
}

/**
 *
 * READ_BUCKET
 *
 */
function read_bucket(req) {
<<<<<<< HEAD
    var bucket = find_bucket(req);
    var reply = get_bucket_info(bucket);
    // TODO read bucket's storage and objects info
    return P.join(
            db.Node.aggregate_nodes({
                system: req.system._id,
                deleted: null,
            }, 'tier'),
            db.ObjectMD.count({
                system: req.system._id,
                bucket: bucket._id,
                deleted: null,
            }),
            get_cloud_sync_policy(req))
        .spread(function(nodes_aggregated, obj_count, sync_policy) {
            reply.num_objects = obj_count;
            cs_utils.resolve_cloud_sync_info(sync_policy, reply);
            var alloc = 0;
            var used = 0;
            var free = 0;
            var total = 0;
            _.each(reply.tiering.tiers, function(t) {
                var aggr = nodes_aggregated[t.tier];
                var replicas = t.replicas || 3;
                alloc += (aggr && aggr.alloc) || 0;
                used += (aggr && aggr.used) || 0;
                total += ((aggr && aggr.total) || 0) / replicas;
                free += ((aggr && aggr.free) || 0) / replicas;
                reply.storage = {
                    alloc: alloc,
                    used: used,
                    total: total,
                    free: free,
                };
            });
            return reply;
=======
    var by_system_id_undeleted = {
        system: req.system.id,
        deleted: null,
    };
    var reply = {};
    var associated_pools;

    return P.when(db.Bucket
            .findOne(get_bucket_query(req))
            .populate('tiering.tiers')
            .exec())
        .then(db.check_not_deleted(req, 'bucket'))
        .then(function(bucket) {
            return P.when(get_bucket_info(bucket))
                .then(function(info) {
                    reply = info;
                    // TODO read bucket's storage and objects info
                    var query_tiers = _.map(info.tiering.tiers, function(t) { //TODO: Multi tiers
                        return t.tier;
                    });
                    return P.when(db.Tier
                            .find({
                                system: req.system.id,
                                _id: {
                                    $in: query_tiers
                                },
                                deleted: null,
                            }))
                        .then(function(tiers) {
                            associated_pools = tiers[0].pools;
                            return P.when(db.Node.aggregate_nodes(by_system_id_undeleted, 'pool'));
                        });
                })
                .then(function(nodes_aggregated) {
                    var alloc = 0;
                    var used = 0;
                    var free = 0;
                    var total = 0;
                    _.each(associated_pools, function(p) {
                        var aggr = nodes_aggregated[p];
                        var replicas = 3; //TODO:: read from actual tier
                        alloc += (aggr && aggr.alloc) || 0;
                        used += (aggr && aggr.used) || 0;
                        total += ((aggr && aggr.total) || 0) / replicas;
                        free += ((aggr && aggr.free) || 0) / replicas;
                        reply.storage = {
                            alloc: alloc,
                            used: used,
                            total: total,
                            free: free,
                        };
                    });
                    return P.when(db.ObjectMD
                        .count({
                            system: req.system.id,
                            bucket: bucket.id,
                            deleted: null,
                        }));
                })
                .then(function(obj_count) {
                    reply.num_objects = obj_count;
                    return P.when(get_cloud_sync_policy(req));
                })
                .then(function(sync_policy) {
                    cs_utils.resolve_cloud_sync_info(sync_policy, reply);
                    return reply;
                });
>>>>>>> 336b9aff
        });
}



/**
 *
 * UPDATE_BUCKET
 *
 */
function update_bucket(req) {
    var tiering_policy = resolve_tiering_policy(req.system, req.rpc_params.tiering);
    var updates = {
        _id: req.bucket._id
    };
    if (req.rpc_params.new_name) {
        updates.name = req.rpc_params.new_name;
    }
    if (tiering_policy) {
        updates.tiering_policy = tiering_policy._id;
    }
    return system_store.make_changes({
        update: {
            buckets: [updates]
        }
    }).return();
}



/**
 *
 * DELETE_BUCKET
 *
 */
function delete_bucket(req) {
    db.ActivityLog.create({
        event: 'bucket.delete',
        level: 'info',
        system: req.system._id,
        actor: req.account._id,
        bucket: req.bucket._id,
    });
    return system_store.make_changes({
            remove: {
                buckets: [req.bucket._id]
            }
        })
        .then(function() {
            return P.when(bg_worker.cloud_sync.refresh_policy({
                sysid: req.system._id,
                bucketid: req.bucket._id.toString(),
                force_stop: true,
            }));
        })
        .return();
}



/**
 *
 * LIST_BUCKETS
 *
 */
function list_buckets(req) {
    return _.map(req.system.buckets_by_name, function(bucket) {
        return _.pick(bucket, 'name');
    });
}

/**
 *
 * GET_CLOUD_SYNC_POLICY
 *
 */
function get_cloud_sync_policy(req) {
    dbg.log3('get_cloud_sync_policy');
    var reply = [];
    var bucket = req.system.buckets_by_name[req.rpc_params.name];
    if (bucket.cloud_sync && bucket.cloud_sync.endpoint) {
        return P.when(bg_worker.cloud_sync.get_policy_status({
                sysid: req.system.id,
                bucketid: bucket._id.toString()
            }))
            .then(function(stat) {
                reply = {
                    name: bucket.name,
                    policy: {
                        endpoint: bucket.cloud_sync.endpoint,
                        access_keys: [bucket.cloud_sync.access_keys],
                        schedule: bucket.cloud_sync.schedule_min,
                        last_sync: bucket.cloud_sync.last_sync.getTime(),
                        paused: bucket.cloud_sync.paused,
                        c2n_enabled: bucket.cloud_sync.c2n_enabled,
                        n2c_enabled: bucket.cloud_sync.n2c_enabled,
                        additions_only: bucket.cloud_sync.additions_only
                    },
                    health: stat.health,
                    status: stat.status,
                };

                return reply;
            });
    } else {
        return {};
    }
}

/**
 *
 * GET_ALL_CLOUD_SYNC_POLICIES
 *
 */
function get_all_cloud_sync_policies(req) {
    dbg.log3('get_all_cloud_sync_policies');
    var reply = [];
    return P.when(db.Bucket
            .find({
                system: req.system.id,
                deleted: null,
            })
            .exec())
        .then(function(buckets) {
            _.each(buckets, function(bucket, i) {
                if (bucket.cloud_sync.endpoint) {
                    return P.when(bg_worker.cloud_sync.get_policy_status({
                            sysid: req.system.id,
                            bucketid: bucket._id.toString()
                        }))
                        .then(function(stat) {
                            reply.push({
                                name: bucket.name,
                                policy: {
                                    endpoint: bucket.cloud_sync.endpoint,
                                    access_keys: [bucket.cloud_sync.access_keys],
                                    schedule: bucket.cloud_sync.schedule_min,
                                    last_sync: bucket.cloud_sync.last_sync.getTime(),
                                    paused: bucket.cloud_sync.paused,
                                    c2n_enabled: bucket.cloud_sync.c2n_enabled,
                                    n2c_enabled: bucket.cloud_sync.n2c_enabled,
                                    additions_only: bucket.cloud_sync.additions_only
                                },
                                health: stat.health,
                                status: stat.status,
                            });
                        });
                }
            });
            return reply;
        });
}

/**
 *
 * DELETE_CLOUD_SYNC
 *
 */
function delete_cloud_sync(req) {
    dbg.log2('delete_cloud_sync:', req.rpc_params.name, 'on', req.system.id);
    var updates = {
        cloud_sync: {}
    };
    var bucketid;
    return P.when(db.Bucket
            .findOne({
                system: req.system.id,
                name: req.rpc_params.name,
                deleted: null,
            })
            .exec())
        .then(function(bucket) {
            bucketid = bucket._id;
            dbg.log3('delete_cloud_sync: delete on bucket', bucket);
            return P.when(db.Bucket
                .findOneAndUpdate(get_bucket_query(req), updates)
                .exec());
        })
        .then(function() {
            return P.when(bg_worker.cloud_sync.refresh_policy({
                sysid: req.system.id,
                bucketid: bucketid.toString(),
                force_stop: true,
            }));
        })
        .thenResolve();
}

/**
 *
 * SET_CLOUD_SYNC
 *
 */
function set_cloud_sync(req) {
    dbg.log0('set_cloud_sync:', req.rpc_params.name, 'on', req.system.id, 'with', req.rpc_params.policy);
    var bucket;
    var force_stop = false;
    //Verify parameters, bi-directional sync can't be set with additions_only
    if (req.rpc_params.policy.additions_only &&
        req.rpc_params.policy.n2c_enabled &&
        req.rpc_params.policy.c2n_enabled) {
        dbg.warn('set_cloud_sync bi-directional sync cant be set with additions_only');
        throw new Error('bi-directional sync cant be set with additions_only');
    }
    var updates = {
        cloud_sync: {
            endpoint: req.rpc_params.policy.endpoint,
            access_keys: {
                access_key: req.rpc_params.policy.access_keys[0].access_key,
                secret_key: req.rpc_params.policy.access_keys[0].secret_key
            },
            schedule_min: req.rpc_params.policy.schedule,
            last_sync: 0,
            paused: req.rpc_params.policy.paused,
            c2n_enabled: req.rpc_params.policy.c2n_enabled,
            n2c_enabled: req.rpc_params.policy.n2c_enabled,
            additions_only: req.rpc_params.policy.additions_only
        }
    };

    return P.when(db.Bucket
            .findOne({
                system: req.system.id,
                name: req.rpc_params.name,
                deleted: null,
            })
            .exec())
        .then(function(b) {
            bucket = b;
            //If either of the following is changed, signal the cloud sync worker to force stop and reload
            if (bucket.cloud_sync.endpoint !== updates.cloud_sync.endpoint ||
                bucket.cloud_sync.access_keys.access_key !== updates.cloud_sync.access_keys.access_key ||
                bucket.cloud_sync.access_keys.secret_key !== updates.cloud_sync.access_keys.secret_key ||
                updates.cloud_sync.paused) {
                force_stop = true;
            }
            return P.when(db.Bucket
                .findOneAndUpdate(get_bucket_query(req), updates)
                .exec());
        })
        .then(function() {
            //TODO:: scale, fine for 1000 objects, not for 1M
            return object_server.set_all_files_for_sync(req.system.id, bucket._id);
        })
        .then(function() {
            return P.when(bg_worker.cloud_sync.refresh_policy({
                sysid: req.system.id,
                bucketid: bucket._id.toString(),
                force_stop: force_stop,
            }));
        })
        .then(function() {
            return;
        }).then(null, function(err) {
            dbg.error('Error setting cloud sync', err, err.stack);
            throw new Error(err.message);
        })
        .thenResolve();
}

/**
 *
 * GET_CLOUD_BUCKETS
 *
 */
function get_cloud_buckets(req) {
    var buckets = [];
    return P.fcall(function() {
        var s3 = new AWS.S3({
            accessKeyId: req.rpc_params.access_key,
            secretAccessKey: req.rpc_params.secret_key,
            sslEnabled: false
        });
        return P.ninvoke(s3, "listBuckets");
    }).then(function(data) {
        _.each(data.Buckets, function(bucket) {
            buckets.push(bucket.Name);
        });
        return buckets;
    }).then(null, function(err) {
        console.log("Error:", err.message);
        throw new Error(err.message);
    });

}


// UTILS //////////////////////////////////////////////////////////


function find_bucket(req) {
    var bucket = req.system.buckets_by_name[req.rpc_params.name];
    if (!bucket) {
        dbg.error('BUCKET NOT FOUND', req.rpc_params.name);
        throw req.rpc_error('NOT_FOUND', 'missing bucket');
    }
    return bucket;
}

function get_bucket_info(bucket) {
    var reply = _.pick(bucket, 'name');
    if (bucket.tiering) {
<<<<<<< HEAD
        reply.tiering = _.pick(bucket.tiering, 'name');
        reply.tiering.tiers = _.map(bucket.tiering.tiers, function(t) {
            return {
                order: t.order,
                tier: t.tier.name
            };
        });
=======
        return P.when(db.TieringPolicy
                .find({
                    system: bucket.system,
                    _id: bucket.tiering,
                    deleted: null,
                }))
            .then(function(tiering) {
                reply.tiering = tiering[0]; //Always only one tiering policy
                return reply;
            });
    } else {
        return reply;
>>>>>>> 336b9aff
    }
    return reply;
}

function resolve_tiering_policy(req, tiering) {
    if (!tiering) return;
    var tiering_policy = system_store.get_by_id(tiering);
    if (!tiering_policy) {
        dbg.error('TIER POLICY NOT FOUND', tiering);
        throw req.rpc_error('NOT_FOUND', 'missing tiering policy');
    }
    if (tiering_policy.system._id.toString() !== req.system._id.toString()) {
        dbg.error('TIER POLICY NOT FOUND IN SYSTEM', tiering);
        throw req.rpc_error('NOT_FOUND', 'missing tiering policy');
    }
    return tiering_policy;
}<|MERGE_RESOLUTION|>--- conflicted
+++ resolved
@@ -84,7 +84,6 @@
  *
  */
 function read_bucket(req) {
-<<<<<<< HEAD
     var bucket = find_bucket(req);
     var reply = get_bucket_info(bucket);
     // TODO read bucket's storage and objects info
@@ -92,7 +91,7 @@
             db.Node.aggregate_nodes({
                 system: req.system._id,
                 deleted: null,
-            }, 'tier'),
+            }, 'pool'),
             db.ObjectMD.count({
                 system: req.system._id,
                 bucket: bucket._id,
@@ -106,90 +105,24 @@
             var used = 0;
             var free = 0;
             var total = 0;
-            _.each(reply.tiering.tiers, function(t) {
-                var aggr = nodes_aggregated[t.tier];
-                var replicas = t.replicas || 3;
-                alloc += (aggr && aggr.alloc) || 0;
-                used += (aggr && aggr.used) || 0;
-                total += ((aggr && aggr.total) || 0) / replicas;
-                free += ((aggr && aggr.free) || 0) / replicas;
-                reply.storage = {
-                    alloc: alloc,
-                    used: used,
-                    total: total,
-                    free: free,
-                };
+            _.each(bucket.tiering.tiers, function(t) {
+                _.each(t.tier.pools, function(pool) {
+                    var aggr = nodes_aggregated[pool._id];
+                    if (!aggr) return;
+                    var replicas = t.replicas || 3;
+                    alloc += aggr.alloc || 0;
+                    used += aggr.used || 0;
+                    total += (aggr.total || 0) / replicas;
+                    free += (aggr.free || 0) / replicas;
+                });
             });
+            reply.storage = {
+                alloc: alloc,
+                used: used,
+                total: total,
+                free: free,
+            };
             return reply;
-=======
-    var by_system_id_undeleted = {
-        system: req.system.id,
-        deleted: null,
-    };
-    var reply = {};
-    var associated_pools;
-
-    return P.when(db.Bucket
-            .findOne(get_bucket_query(req))
-            .populate('tiering.tiers')
-            .exec())
-        .then(db.check_not_deleted(req, 'bucket'))
-        .then(function(bucket) {
-            return P.when(get_bucket_info(bucket))
-                .then(function(info) {
-                    reply = info;
-                    // TODO read bucket's storage and objects info
-                    var query_tiers = _.map(info.tiering.tiers, function(t) { //TODO: Multi tiers
-                        return t.tier;
-                    });
-                    return P.when(db.Tier
-                            .find({
-                                system: req.system.id,
-                                _id: {
-                                    $in: query_tiers
-                                },
-                                deleted: null,
-                            }))
-                        .then(function(tiers) {
-                            associated_pools = tiers[0].pools;
-                            return P.when(db.Node.aggregate_nodes(by_system_id_undeleted, 'pool'));
-                        });
-                })
-                .then(function(nodes_aggregated) {
-                    var alloc = 0;
-                    var used = 0;
-                    var free = 0;
-                    var total = 0;
-                    _.each(associated_pools, function(p) {
-                        var aggr = nodes_aggregated[p];
-                        var replicas = 3; //TODO:: read from actual tier
-                        alloc += (aggr && aggr.alloc) || 0;
-                        used += (aggr && aggr.used) || 0;
-                        total += ((aggr && aggr.total) || 0) / replicas;
-                        free += ((aggr && aggr.free) || 0) / replicas;
-                        reply.storage = {
-                            alloc: alloc,
-                            used: used,
-                            total: total,
-                            free: free,
-                        };
-                    });
-                    return P.when(db.ObjectMD
-                        .count({
-                            system: req.system.id,
-                            bucket: bucket.id,
-                            deleted: null,
-                        }));
-                })
-                .then(function(obj_count) {
-                    reply.num_objects = obj_count;
-                    return P.when(get_cloud_sync_policy(req));
-                })
-                .then(function(sync_policy) {
-                    cs_utils.resolve_cloud_sync_info(sync_policy, reply);
-                    return reply;
-                });
->>>>>>> 336b9aff
         });
 }
 
@@ -492,7 +425,6 @@
 function get_bucket_info(bucket) {
     var reply = _.pick(bucket, 'name');
     if (bucket.tiering) {
-<<<<<<< HEAD
         reply.tiering = _.pick(bucket.tiering, 'name');
         reply.tiering.tiers = _.map(bucket.tiering.tiers, function(t) {
             return {
@@ -500,20 +432,6 @@
                 tier: t.tier.name
             };
         });
-=======
-        return P.when(db.TieringPolicy
-                .find({
-                    system: bucket.system,
-                    _id: bucket.tiering,
-                    deleted: null,
-                }))
-            .then(function(tiering) {
-                reply.tiering = tiering[0]; //Always only one tiering policy
-                return reply;
-            });
-    } else {
-        return reply;
->>>>>>> 336b9aff
     }
     return reply;
 }
