--- conflicted
+++ resolved
@@ -5,11 +5,7 @@
 // using mongo --eval 'var param_ip="..."' and we only declare them here for completeness
 var param_ip;
 var param_secret;
-<<<<<<< HEAD
-=======
-var params_cluster_id;
 var param_bcrypt_secret;
->>>>>>> 6256d8a0
 setVerboseShell(true);
 upgrade();
 
