--- conflicted
+++ resolved
@@ -18,20 +18,6 @@
     print('\nUPGRADE DONE.');
 }
 
-<<<<<<< HEAD
-function authenticate() {
-    var adminDb = db.getSiblingDB('admin');
-    var pwd = 'roonoobaa';
-
-    // try to authenticate with nbadmin. if succesful nothing to do
-    var res = adminDb.auth('nbadmin', pwd);
-    if (res !== 1) {
-        print('\nERROR - mongo authentication failed');
-    }
-}
-
-=======
->>>>>>> 2f1a1a20
 function upgrade_systems() {
     print('\n*** updating systems resources links ...');
     db.systems.find().forEach(function(system) {
