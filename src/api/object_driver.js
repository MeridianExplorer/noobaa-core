// module targets: nodejs & browserify
'use strict';

var util = require('util');
var Readable = require('stream').Readable;
var _ = require('lodash');
var Q = require('q');
var Semaphore = require('noobaa-util/semaphore');
var transformer = require('../util/transformer');
var Pipeline = require('../util/pipeline');
var CoalesceStream = require('../util/coalesce_stream');
var chunk_crypto = require('../util/chunk_crypto');
var range_utils = require('../util/range_utils');
var size_utils = require('../util/size_utils');
var LRUCache = require('../util/lru_cache');
var devnull = require('dev-null');
var config = require('../../config.js');
var dbg = require('noobaa-util/debug_module')(__filename);
var bindings = require('bindings');
var native_util = typeof(bindings) === 'function' && bindings('native_util.node');

module.exports = ObjectDriver;

// these threadpools are global OS threads used to offload heavy CPU work
// from the node.js thread so that it will keep processing incoming IO while
// encoding/decoding the object chunks in high performance native code.
var dedup_chunker_tpool = new native_util.ThreadPool(1);
var object_coding_tpool = new native_util.ThreadPool(1);


/**
 *
 * OBJECT DRIVER
 *
 * the object driver is a "heavy" object with data caches.
 *
 * extends object_api which is plain REST api with logic to provide access
 * to remote object storage, and does the necessary distributed of io.
 * the client functions usually have the signature function(params), and return a promise.
 *
 * this is the client side (web currently) that sends the commands
 * defined in object_api to the web server.
 *
 */
function ObjectDriver(client) {
    var self = this;

    self.client = client;

    // some constants that might be provided as options to the client one day

    self.OBJECT_RANGE_ALIGN_NBITS = 19; // log2( 512 KB )
    self.OBJECT_RANGE_ALIGN = 1 << self.OBJECT_RANGE_ALIGN_NBITS; // 512 KB

    self.MAP_RANGE_ALIGN_NBITS = 24; // log2( 16 MB )
    self.MAP_RANGE_ALIGN = 1 << self.MAP_RANGE_ALIGN_NBITS; // 16 MB

    self.READ_CONCURRENCY = config.READ_CONCURRENCY;
    self.WRITE_CONCURRENCY = config.WRITE_CONCURRENCY;

    self.READ_RANGE_CONCURRENCY = config.READ_RANGE_CONCURRENCY;

    self.HTTP_PART_ALIGN_NBITS = self.OBJECT_RANGE_ALIGN_NBITS + 6; // log2( 32 MB )
    self.HTTP_PART_ALIGN = 1 << self.HTTP_PART_ALIGN_NBITS; // 32 MB
    self.HTTP_TRUNCATE_PART_SIZE = false;

    self._block_write_sem = new Semaphore(self.WRITE_CONCURRENCY);
    self._block_read_sem = new Semaphore(self.READ_CONCURRENCY);
    self._finalize_sem = new Semaphore(config.REPLICATE_CONCURRENCY);

    self._init_object_md_cache();
    self._init_object_range_cache();
    self._init_object_map_cache();
    self._init_blocks_cache();
}





// WRITE FLOW /////////////////////////////////////////////////////////////////


/**
 *
 * UPLOAD_STREAM
 *
 */
ObjectDriver.prototype.upload_stream = function(params) {
    var self = this;
    var create_params = _.pick(params, 'bucket', 'key', 'size', 'content_type');
    var bucket_key_params = _.pick(params, 'bucket', 'key');

    dbg.log0('upload_stream: start upload', params.key);
    return self.client.object.create_multipart_upload(create_params)
        .then(function() {
            return self.upload_stream_parts(params);
        })
        .then(function() {
            dbg.log0('upload_stream: complete upload', params.key);
            return self.client.object.complete_multipart_upload(bucket_key_params);
        }, function(err) {
            dbg.log0('upload_stream: error write stream', params.key, err);
            throw err;
        });
};

/**
 *
 * UPLOAD_STREAM_PART
 *
 */
ObjectDriver.prototype.upload_stream_parts = function(params) {
    var self = this;
    var start = params.start || 0;
    var upload_part_number = params.upload_part_number || 0;
    var part_sequence_number = params.part_sequence_number || 0;

    dbg.log0('upload_stream: start', params.key, 'part number', upload_part_number,
        'sequence number', part_sequence_number);
    return Q.fcall(function() {
        var pipeline = new Pipeline(params.source_stream);

        //////////////////////////////
        // PIPELINE: dedup chunking //
        //////////////////////////////

        pipeline.pipe(transformer({
            options: {
                objectMode: true,
                highWaterMark: 10
            },
            init: function() {
                this.chunker = new native_util.DedupChunker({
                    tpool: dedup_chunker_tpool
                });
            },
            transform: function(data) {
                return Q.ninvoke(this.chunker, 'push', data);
            },
            flush: function() {
                return Q.ninvoke(this.chunker, 'flush');
            }
        }));

        ///////////////////////////////
        // PIPELINE: object encoding //
        ///////////////////////////////

        pipeline.pipe(transformer({
            options: {
                objectMode: true,
                highWaterMark: 10
            },
            init: function() {
                this.offset = 0;
                this.encoder = new native_util.ObjectCoding({
                    tpool: object_coding_tpool,
                    digest_type: 'sha384',
                    cipher_type: 'aes-256-gcm',
                    frag_digest_type: 'sha1',
                    data_frags: 1,
                    parity_frags: 0,
                    lrc_frags: 0,
                    lrc_parity: 0,
                });
            },
            transform: function(data) {
                var stream = this;
                return Q.ninvoke(this.encoder, 'encode', data)
                    .then(function(chunk) {
                        var part = {
                            start: start + stream.offset,
                            end: start + stream.offset + chunk.length,
                            upload_part_number: upload_part_number,
                            part_sequence_number: part_sequence_number,
                            chunk: chunk,
                        };
                        ++part_sequence_number;
                        stream.offset += chunk.length;
                        return part;
                    });
            },
        }));

        //////////////////////////////////////
        // PIPELINE: allocate part mappings //
        //////////////////////////////////////

        pipeline.pipe(new CoalesceStream({
            objectMode: true,
            highWaterMark: 30,
            max_length: 10,
            max_wait_ms: 1000,
        }));

        pipeline.pipe(transformer({
            options: {
                objectMode: true,
                highWaterMark: 10
            },
            transform: function(parts) {
                var stream = this;
                dbg.log0('upload_stream: allocating parts', parts.length);
                // send parts to server
                return self.client.object.allocate_object_parts({
                        bucket: params.bucket,
                        key: params.key,
                        parts: _.map(parts, function(part) {
                            var p = _.pick(part,
                                'start',
                                'end',
                                'upload_part_number',
                                'part_sequence_number');
                            p.chunk = _.pick(part.chunk,
                                'digest_type',
                                'cipher_type',
                                'data_frags',
                                'lrc_frags');
                            p.chunk.size = part.chunk.length;
                            if (part.chunk.digest_buf) {
                                p.chunk.digest_b64 = part.chunk.digest_buf.toString('base64');
                            }
                            if (part.chunk.cipher_key) {
                                p.chunk.cipher_key_b64 = part.chunk.cipher_key.toString('base64');
                            }
                            if (part.chunk.cipher_iv) {
                                p.chunk.cipher_iv_b64 = part.chunk.cipher_iv.toString('base64');
                            }
                            if (part.chunk.cipher_auth_tag) {
                                p.chunk.cipher_auth_tag_b64 = part.chunk.cipher_auth_tag.toString('base64');
                            }
                            p.frags = _.map(part.chunk.frags, function(frag) {
                                var f = _.pick(frag, 'layer', 'layer_n', 'frag', 'digest_type');
                                if (frag.digest_buf) {
                                    f.digest_b64 = frag.digest_buf.toString('base64');
                                }
                                return f;
                            });
                            dbg.log3('upload_stream: allocating specific part ul#', p.upload_part_number, 'seq#', p.part_sequence_number);
                            return p;
                        })
                    })
                    .then(function(res) {
                        // push parts down the pipe
                        var part;
                        for (var i = 0; i < res.parts.length; i++) {
                            if (res.parts[i].dedup) {
                                part = parts[i];
                                part.dedup = true;
                                dbg.log0('upload_stream: DEDUP part', part.start);
                            } else {
                                part = res.parts[i].part;
                                // the buffers are kept in the object that we encoded
                                // so we need them accessible for writing
                                part.encoded_frags = parts[i].chunk.frags;
                                dbg.log0('upload_stream: allocated part', part.start);
                            }
                            stream.push(part);
                        }
                    });
            }
        }));

        /////////////////////////////////
        // PIPELINE: write part blocks //
        /////////////////////////////////

        pipeline.pipe(transformer({
            options: {
                objectMode: true,
                highWaterMark: 30
            },
            transform: function(part) {
                return self._write_fragments(params.bucket, params.key, part)
                    .thenResolve(part);
            }
        }));

        /////////////////////////////
        // PIPELINE: finalize part //
        /////////////////////////////

        pipeline.pipe(new CoalesceStream({
            objectMode: true,
            highWaterMark: 30,
            max_length: 10,
            max_wait_ms: 1000,
        }));

        pipeline.pipe(transformer({
            options: {
                objectMode: true,
                highWaterMark: 10
            },
            transform: function(parts) {
                dbg.log0('upload_stream: finalize parts', parts.length);
                // send parts to server
                return self._finalize_sem.surround(function() {
<<<<<<< HEAD
                    return self.client.object.finalize_object_parts({
                        bucket: params.bucket,
                        key: params.key,
                        parts: _.map(parts, function(part) {
                            var p = _.pick(part, 'start', 'end');
                            if (!part.dedup) {
                                p.block_ids = _.flatten(
                                    _.map(part.fragments, function(fragment) {
                                        return _.map(fragment.blocks, function(block) {
                                            return block.block.id;
                                        });
                                    })
                                );
                            }
                            return p;
                        })
=======
                        return self.client.object.finalize_object_parts({
                            bucket: params.bucket,
                            key: params.key,
                            parts: _.map(parts, function(part) {
                                var p = _.pick(part, 'start', 'end');
                                p.upload_part_number = upload_part_number;
                                if (!part.dedup) {
                                    p.block_ids = _.flatten(
                                        _.map(part.fragments, function(fragment) {
                                            return _.map(fragment.blocks, function(block) {
                                                return block.address.id;
                                            });
                                        })
                                    );
                                }
                                return p;
                            })
                        });
                    })
                    .then(function() {
                        // push parts down the pipe
                        for (var i = 0; i < parts.length; i++) {
                            var part = parts[i];
                            dbg.log0('upload_stream: finalize part offset', part.start);
                            stream.push(part);
                        }
>>>>>>> 97e95f4f
                    });
                });
            }
        }));

        //////////////////////////////////////////
        // PIPELINE: resolve, reject and notify //
        //////////////////////////////////////////

        pipeline.pipe(transformer({
            options: {
                objectMode: true,
                highWaterMark: 1
            },
            transform: function(part) {
                dbg.log0('upload_stream: completed part offset', part.start);
                dbg.log_progress(part.end / params.size);
                pipeline.notify({
                    event: 'part:after',
                    part: part
                });
            }
        }));

        return pipeline.run();
    });
};



/**
 *
 * _write_fragments
 *
 */
ObjectDriver.prototype._write_fragments = function(bucket, key, part) {
    var self = this;

    if (part.dedup) {
        dbg.log0('DEDUP', range_utils.human_range(part));
        return part;
    }

    var frags_map = _.indexBy(part.encoded_frags, get_frag_key);
    dbg.log0('_write_fragments', range_utils.human_range(part), part);

    return Q.all(_.map(part.frags, function(fragment) {
        var frag_key = get_frag_key(fragment);
        return Q.all(_.map(fragment.blocks, function(block) {
            return self._attempt_write_block({
                bucket: bucket,
                key: key,
                start: part.start,
                end: part.end,
                part: part,
                fragment: fragment,
                block_md: block.block_md,
                buffer: frags_map[frag_key].block,
                frag_desc: size_utils.human_offset(part.start) + '-' + frag_key,
                remaining_attempts: 20,
            });
        }));
    }));
};



/**
 *
 * _write_block
 *
 * write a block to the storage node
 *
 */
ObjectDriver.prototype._attempt_write_block = function(params) {
    var self = this;
    var fragment = params.fragment;
    var block_md = params.block_md;
    var frag_desc = params.frag_desc;
    dbg.log3('write block _attempt_write_block', params);
    return self._write_block(block_md, params.buffer, frag_desc)
        .then(null, function( /*err*/ ) {
            if (params.remaining_attempts <= 0) {
                throw new Error('EXHAUSTED WRITE BLOCK', frag_desc);
            }
            params.remaining_attempts -= 1;
            var bad_block_params = _.extend(
                _.pick(params,
                    'bucket',
                    'key',
                    'start',
                    'end',
                    'part_sequence_number'),
                _.pick(fragment,
                    'layer',
                    'layer_n',
                    'frag'), {
                    block_id: block_md.address.id,
                    is_write: true,
                });
            dbg.log0('write block remaining attempts', params.remaining_attempts, frag_desc);
            return self.client.object.report_bad_block(bad_block_params)
                .then(function(res) {
                    dbg.log2('write block _attempt_write_block retry with', res.new_block);
                    // update the block itself in the part so
                    // that finalize will see this update as well.
                    block_md.address = res.new_block;
                    return self._attempt_write_block(params);
                });
        });
};


/**
 *
 * _write_block
 *
 * write a block to the storage node
 *
 */
ObjectDriver.prototype._write_block = function(block_md, buffer, desc) {
    var self = this;

    // use semaphore to surround the IO
    return self._block_write_sem.surround(function() {

        dbg.log1('write_block', desc,
            size_utils.human_size(buffer.length), block_md.id,
            'to', block_md.address);

        // if (Math.random() < 0.5) throw new Error('testing error');

        return self.client.agent.write_block({
            block_md: block_md,
            data: buffer,
        }, {
            address: block_md.address,
            timeout: config.write_timeout,
        }).then(null, function(err) {
            console.error('FAILED write_block', desc,
                size_utils.human_size(buffer.length), block_md.id,
                'from', block_md.address);
            throw err;
        });

    });
};




// METADATA FLOW //////////////////////////////////////////////////////////////



/**
 *
 * GET_OBJECT_MD
 *
 * alternative to the default REST api read_object_md to use an MD cache.
 *
 * @param params (Object):
 *   - bucket (String)
 *   - key (String)
 * @param cache_miss (String): pass 'cache_miss' to force read
 */
ObjectDriver.prototype.get_object_md = function(params, cache_miss) {
    return this._object_md_cache.get(params, cache_miss);
};


/**
 *
 * _init_object_md_cache
 *
 */
ObjectDriver.prototype._init_object_md_cache = function() {
    var self = this;
    self._object_md_cache = new LRUCache({
        name: 'MDCache',
        max_length: 1000,
        expiry_ms: 60000, // 1 minute
        make_key: function(params) {
            return params.bucket + ':' + params.key;
        },
        load: function(params) {
            dbg.log1('MDCache: load', params.key, 'bucket', params.bucket);
            return self.client.object.read_object_md(params);
        }
    });
};




// READ FLOW //////////////////////////////////////////////////////////////////



/**
 *
 * OPEN_READ_STREAM
 *
 * returns a readable stream to the object.
 * see ObjectReader.
 *
 */
ObjectDriver.prototype.read_entire_object = function(params) {
    var self = this;
    return Q.Promise(function(resolve, reject) {
        var buffers = [];
        self.open_read_stream(params)
            .on('data', function(chunk) {
                console.log('read data', chunk.length);
                buffers.push(chunk);
            })
            .once('end', function() {
                var read_buf = Buffer.concat(buffers);
                console.log('read end', read_buf.length);
                resolve(read_buf);
            })
            .once('error', function(err) {
                console.log('read error', err);
                reject(err);
            });
    });
};



/**
 *
 * OPEN_READ_STREAM
 *
 * returns a readable stream to the object.
 * see ObjectReader.
 *
 */
ObjectDriver.prototype.open_read_stream = function(params, watermark) {
    return new ObjectReader(this, params, watermark || this.OBJECT_RANGE_ALIGN);
};


/**
 *
 * ObjectReader
 *
 * a Readable stream for the specified object and range.
 * params is also used for stream.Readable highWaterMark
 *
 */
function ObjectReader(client, params, watermark) {
    var self = this;
    Readable.call(self, {
        // highWaterMark Number - The maximum number of bytes to store
        // in the internal buffer before ceasing to read
        // from the underlying resource. Default=16kb
        highWaterMark: watermark,
        // encoding String - If specified, then buffers will be decoded to strings
        // using the specified encoding. Default=null
        encoding: null,
        // objectMode Boolean - Whether this stream should behave as a stream of objects.
        // Meaning that stream.read(n) returns a single value
        // instead of a Buffer of size n. Default=false
        objectMode: false,
    });
    self._client = client;
    self._bucket = params.bucket;
    self._key = params.key;
    self._pos = Number(params.start) || 0;
    self._end = typeof(params.end) === 'undefined' ? Infinity : Number(params.end);
}

// proper inheritance
util.inherits(ObjectReader, Readable);


/**
 * close the reader and stop returning anymore data
 */
ObjectReader.prototype.close = function() {
    this._closed = true;
    this.unpipe();
    this.emit('close');
};


/**
 * implement the stream's Readable._read() function.
 */
ObjectReader.prototype._read = function(requested_size) {
    var self = this;
    if (self._closed) {
        console.error('reader closed');
        return;
    }
    Q.fcall(function() {
            var end = Math.min(self._end, self._pos + requested_size);
            return self._client.read_object({
                bucket: self._bucket,
                key: self._key,
                start: self._pos,
                end: end,
            });
        })
        .then(function(buffer) {
            if (buffer && buffer.length) {
                self._pos += buffer.length;
                dbg.log0('reader pos', size_utils.human_offset(self._pos));
                self.push(buffer);
            } else {
                dbg.log0('reader finished', size_utils.human_offset(self._pos));
                self.push(null);
            }
        }, function(err) {
            console.error('reader error ' + err.stack);
            self.emit('error', err || 'reader error');
        });
};


/**
 *
 * READ_OBJECT
 *
 * @param params (Object):
 *   - bucket (String)
 *   - key (String)
 *   - start (Number) - object start offset
 *   - end (Number) - object end offset
 *
 * @return buffer (Promise to Buffer) - a portion of data.
 *      this is mostly likely shorter than requested, and the reader should repeat.
 *      null is returned on empty range or EOF.
 *
 */
ObjectDriver.prototype.read_object = function(params) {
    var self = this;

    dbg.log1('read_object1', range_utils.human_range(params));

    if (params.end <= params.start) {
        // empty read range
        return null;
    }

    var pos = params.start;
    var promises = [];

    while (pos < params.end && promises.length < self.READ_RANGE_CONCURRENCY) {
        var range = _.clone(params);
        range.start = pos;
        range.end = Math.min(
            params.end,
            range_utils.align_up_bitwise(pos + 1, self.OBJECT_RANGE_ALIGN_NBITS)
        );
        dbg.log2('read_object2', range_utils.human_range(range));
        promises.push(self._object_range_cache.get(range));
        pos = range.end;
    }

    return Q.all(promises).then(function(buffers) {
        return Buffer.concat(_.compact(buffers));
    });
};


/**
 *
 * _init_object_range_cache
 *
 */
ObjectDriver.prototype._init_object_range_cache = function() {
    var self = this;
    self._object_range_cache = new LRUCache({
        name: 'RangesCache',
        max_length: 128, // total 128 MB
        expiry_ms: 600000, // 10 minutes
        make_key: function(params) {
            var start = range_utils.align_down_bitwise(
                params.start, self.OBJECT_RANGE_ALIGN_NBITS);
            var end = start + self.OBJECT_RANGE_ALIGN;
            return params.bucket + ':' + params.key + ':' + start + ':' + end;
        },
        load: function(params) {
            var range_params = _.clone(params);
            range_params.start = range_utils.align_down_bitwise(
                params.start, self.OBJECT_RANGE_ALIGN_NBITS);
            range_params.end = range_params.start + self.OBJECT_RANGE_ALIGN;
            dbg.log0('RangesCache: load', range_utils.human_range(range_params), params.key);
            return self._read_object_range(range_params);
        },
        make_val: function(val, params) {
            if (!val) {
                dbg.log3('RangesCache: null', range_utils.human_range(params));
                return val;
            }
            var start = range_utils.align_down_bitwise(
                params.start, self.OBJECT_RANGE_ALIGN_NBITS);
            var end = start + self.OBJECT_RANGE_ALIGN;
            var inter = range_utils.intersection(
                start, end, params.start, params.end);
            if (!inter) {
                dbg.log3('RangesCache: empty', range_utils.human_range(params),
                    'align', range_utils.human_range({
                        start: start,
                        end: end
                    }));
                return null;
            }
            dbg.log3('RangesCache: slice', range_utils.human_range(params),
                'inter', range_utils.human_range(inter));
            return val.slice(inter.start - start, inter.end - start);
        },
    });
};



/**
 *
 * _read_object_range
 *
 * @param {Object} params:
 *   - bucket (String)
 *   - key (String)
 *   - start (Number) - object start offset
 *   - end (Number) - object end offset
 *
 * @return {Promise} buffer - the data. can be shorter than requested if EOF.
 *
 */
ObjectDriver.prototype._read_object_range = function(params) {
    var self = this;
    var obj_size;

    dbg.log2('_read_object_range', range_utils.human_range(params));

    return self._object_map_cache.get(params) // get meta data on object range we want to read
        .then(function(mappings) {
            obj_size = mappings.size;
            return Q.all(_.map(mappings.parts, self._read_object_part, self)); // get actual data from nodes
        })
        .then(function(parts) {
            // once all parts finish we can construct the complete buffer.
            var end = Math.min(obj_size, params.end);
            return combine_parts_buffers_in_range(parts, params.start, end);
        });
};


/**
 *
 * _init_object_map_cache
 *
 */
ObjectDriver.prototype._init_object_map_cache = function() {
    var self = this;
    self._object_map_cache = new LRUCache({
        name: 'MappingsCache',
        max_length: 1000,
        expiry_ms: 600000, // 10 minutes
        make_key: function(params) {
            var start = range_utils.align_down_bitwise(
                params.start, self.MAP_RANGE_ALIGN_NBITS);
            return params.bucket + ':' + params.key + ':' + start;
        },
        load: function(params) {
            var map_params = _.clone(params);
            map_params.start = range_utils.align_down_bitwise(
                params.start, self.MAP_RANGE_ALIGN_NBITS);
            map_params.end = map_params.start + self.MAP_RANGE_ALIGN;
            dbg.log1('MappingsCache: load', range_utils.human_range(params),
                'aligned', range_utils.human_range(map_params));
            return self.client.object.read_object_mappings(map_params);
        },
        make_val: function(val, params) {
            var mappings = _.clone(val);
            mappings.parts = _.cloneDeep(_.filter(val.parts, function(part) {
                var inter = range_utils.intersection(
                    part.start, part.end, params.start, params.end);
                if (!inter) {
                    dbg.log4('MappingsCache: filtered', range_utils.human_range(params),
                        'part', range_utils.human_range(part));
                    return false;
                }
                dbg.log3('MappingsCache: map', range_utils.human_range(params),
                    'part', range_utils.human_range(part));
                return true;
            }));
            return mappings;
        },
    });

};



/**
 * read one part of the object.
 */
ObjectDriver.prototype._read_object_part = function(part) {
    var self = this;
    var block_size = (part.chunk_size / part.kfrag) | 0;
    var buffer_per_fragment = {};
    var next_fragment_index = 0;

    dbg.log2('_read_object_part', range_utils.human_range(part));

    // advancing the read by taking the next fragment and return promise to read it.
    // will fail if no more fragments remain, which means the part cannot be served.
    function read_the_next_fragment() {
        while (next_fragment_index < part.fragments.length) {
            var curr_fragment_index = next_fragment_index;
            var fragment = part.fragments[curr_fragment_index];
            next_fragment_index += 1;
            if (fragment) {
                return read_fragment_blocks_chain(fragment, curr_fragment_index);
            }
        }
        throw new Error('READ PART EXHAUSTED', part);
    }

    function read_fragment_blocks_chain(fragment, fragment_index) {
        dbg.log3('read_fragment_blocks_chain', range_utils.human_range(part), fragment_index);

        // chain_initiator is used to fire the first rejection handler for the head of the chain.
        var chain_init_err = 'chain_init_err';
        var chain_initiator = Q.reject(chain_init_err);

        // chain the blocks of the fragment with array reduce
        // to handle read failures we create a promise chain such that each block of
        // this fragment will read and if fails it's promise rejection handler will go
        // to read the next block of the fragment.
        function add_block_promise_to_chain(promise, block) {
            return promise.then(null, function(err) {
                if (err !== chain_init_err) {
                    console.error('READ FAILED BLOCK', err);
                }
                var offset = part.start + (fragment_index * block_size);
                return self._blocks_cache.get({
                    block_md: block.address,
                    block_size: block_size,
                    offset: offset,
                });
            });
        }

        // reduce the blocks array to create the chain and feed it with the initial promise
        return _.reduce(fragment.blocks, add_block_promise_to_chain, chain_initiator)
            .then(function(buffer) {
                // when done, just keep the buffer and finish this promise chain
                buffer_per_fragment[fragment_index] = buffer;
            })
            .then(null, function(err) {
                // failed to read this fragment, try another.
                console.error('READ FAILED FRAGMENT', fragment_index, err);
                return read_the_next_fragment();
            });
    }

    // start reading by queueing the first kfrag
    return Q.all(_.times(part.kfrag, read_the_next_fragment))
        .then(function() {
            var encrypted_buffer = decode_chunk(part, buffer_per_fragment);
            dbg.log2('decrypt_chunk', encrypted_buffer.length, part);
            return chunk_crypto.decrypt_chunk(encrypted_buffer, part.crypt);
        }).then(function(chunk) {
            part.buffer = chunk.slice(
                part.chunk_offset,
                part.chunk_offset + part.end - part.start);
            return part;
        }).catch(function(err) {
            console.error('decrypt_chunk FAILED FRAGMENT ' + require('util').inspect(err) + ' ; ' + err.stack);
            throw err;
        });
};


/**
 *
 * _init_blocks_cache
 *
 */
ObjectDriver.prototype._init_blocks_cache = function() {
    var self = this;
    self._blocks_cache = new LRUCache({
        name: 'BlocksCache',
        max_length: self.READ_CONCURRENCY, // very small, just to handle repeated calls
        expiry_ms: 600000, // 10 minutes
        make_key: function(params) {
            return params.block_md.id;
        },
        load: function(params) {
            dbg.log1('BlocksCache: load',
                size_utils.human_offset(params.offset),
                params.block_md.id);
            return self._read_block(params.block_md, params.block_size, params.offset);
        }
    });

};


/**
 *
 * _read_block
 *
 * read a block from the storage node
 *
 */
ObjectDriver.prototype._read_block = function(block_md, block_size, offset) {
    var self = this;

    // use semaphore to surround the IO
    return self._block_read_sem.surround(function() {

        dbg.log1('read_block', size_utils.human_offset(offset),
            size_utils.human_size(block_size), block_md.id,
            'from', block_md.address);

        return self.client.agent.read_block({
                block_md: block_md
            }, {
                address: block_md.address,
                timeout: config.read_timeout,
            })
            .then(function(res) {
                var buffer = res.data;
                // verify the received buffer length must be full size
                if (!Buffer.isBuffer(buffer)) {
                    throw new Error('NOT A BUFFER ' + typeof(buffer));
                }
                if (buffer.length !== block_size) {
                    throw new Error('BLOCK SHORT READ ' + buffer.length + ' / ' + block_size);
                }
                return buffer;
            }, function(err) {
                console.error('FAILED read_block', size_utils.human_offset(offset),
                    size_utils.human_size(block_size), block_md.id,
                    'from', block_md.address);
                throw err;
            });
    });
};



// HTTP FLOW //////////////////////////////////////////////////////////////////



/**
 *
 * SERVE_HTTP_STREAM
 *
 * @param req: express request object
 * @param res: express response object
 * @param params (Object):
 *  - bucket (String)
 *  - key (String)
 */
ObjectDriver.prototype.serve_http_stream = function(req, res, params) {
    var self = this;
    var read_stream;

    // on disconnects close the read stream
    req.on('close', read_closer('request closed'));
    req.on('end', read_closer('request ended'));
    res.on('close', read_closer('response closed'));
    res.on('end', read_closer('response ended'));

    function read_closer(reason) {
        return function() {
            console.log('+++ serve_http_stream:', reason);
            if (read_stream) {
                read_stream.close();
                read_stream = null;
            }
        };
    }


    self.get_object_md(params).then(function(md) {
        res.header('Content-Type', md.content_type);
        res.header('Accept-Ranges', 'bytes');

        // range-parser returns:
        //      undefined (no range)
        //      -2 (invalid syntax)
        //      -1 (unsatisfiable)
        //      array (ranges with type)
        var range = req.range(md.size);

        if (!range) {
            dbg.log0('+++ serve_http_stream: send all');
            res.header('Content-Length', md.size);
            res.status(200);
            read_stream = self.open_read_stream(params, self.HTTP_PART_ALIGN);
            read_stream.pipe(res);
            return;
        }

        // return http 400 Bad Request
        if (range === -2) {
            dbg.log0('+++ serve_http_stream: bad range request', req.get('range'));
            res.status(400);
            return;
        }

        // return http 416 Requested Range Not Satisfiable
        if (range === -1 || range.type !== 'bytes' || range.length !== 1) {
            dbg.log0('+++ serve_http_stream: invalid range', range, req.get('range'));
            // let the client know of the relevant range
            res.header('Content-Length', md.size);
            res.header('Content-Range', 'bytes */' + md.size);
            res.status(416);
            return;
        }

        // return http 206 Partial Content
        var start = range[0].start;
        var end = range[0].end + 1; // use exclusive end

        // [disabled] truncate a single http request to limited size.
        // the idea was to make the browser fetch the next part of content
        // more quickly and only once it gets to play it, but it actually seems
        // to prevent it from properly keeping a video buffer, so disabled it.
        if (self.HTTP_TRUNCATE_PART_SIZE) {
            if (end > start + self.HTTP_PART_ALIGN) {
                end = start + self.HTTP_PART_ALIGN;
            }
            // snap end to the alignment boundary, to make next requests aligned
            end = range_utils.truncate_range_end_to_boundary_bitwise(
                start, end, self.HTTP_PART_ALIGN_NBITS);
        }

        dbg.log0('+++ serve_http_stream: send range',
            range_utils.human_range({
                start: start,
                end: end
            }), range);
        res.header('Content-Range', 'bytes ' + start + '-' + (end - 1) + '/' + md.size);
        res.header('Content-Length', end - start);
        // res.header('Cache-Control', 'max-age=0' || 'no-cache');
        res.status(206);
        read_stream = self.open_read_stream(_.extend({
            start: start,
            end: end,
        }, params), self.HTTP_PART_ALIGN);
        read_stream.pipe(res);

        // when starting to stream also prefrech the last part of the file
        // since some video encodings put a chunk of video metadata in the end
        // and it is often requested once doing a video time seek.
        // see https://trac.ffmpeg.org/wiki/Encode/H.264#faststartforwebvideo
        if (start === 0) {
            dbg.log0('+++ serve_http_stream: prefetch end of file');
            var eof_len = 100;
            self.open_read_stream(_.extend({
                start: md.size > eof_len ? (md.size - eof_len) : 0,
                end: md.size,
            }, params), eof_len).pipe(devnull());
        }

    }, function(err) {
        console.error('+++ serve_http_stream: ERROR', err);
        res.status(500).send(err.message);
    });
};





// INTERNAL ///////////////////////////////////////////////////////////////////



function combine_parts_buffers_in_range(parts, start, end) {
    if (end <= start) {
        // empty read range
        return null;
    }
    if (!parts || !parts.length) {
        console.error('no parts for data', range_utils.human_range({
            start: start,
            end: end
        }));
        throw new Error('no parts for data');
    }
    var pos = start;
    var buffers = _.compact(_.map(parts, function(part) {
        var part_range = range_utils.intersection(part.start, part.end, pos, end);
        if (!part_range) {
            return;
        }
        var offset = part.chunk_offset + part_range.start - part.start;
        pos = part_range.end;
        return part.buffer.slice(offset, pos);
    }));
    if (pos !== end) {
        console.error('missing parts for data',
            range_utils.human_range({
                start: start,
                end: end
            }), 'pos', size_utils.human_offset(pos), parts);
        throw new Error('missing parts for data');
    }
    return Buffer.concat(buffers, end - start);
}


/**
 * for now just encode without erasure coding
 */
function encode_chunk(buffer, kfrag, block_size) {
    var buffer_per_fragment = [];
    for (var i = 0, pos = 0; i < kfrag; i++, pos += block_size) {
        var b = buffer.slice(pos, pos + block_size);
        if (b.length !== block_size) {
            var pad = new Buffer(block_size - b.length);
            pad.fill(0);
            b = Buffer.concat([b, pad]);
            if (b.length !== block_size) {
                throw new Error('incorrect padding');
            }
        }
        buffer_per_fragment[i] = b;
    }
    return buffer_per_fragment;
}


/**
 * for now just decode without erasure coding
 */
function decode_chunk(part, buffer_per_fragment) {
    var buffers = [];
    for (var i = 0; i < part.kfrag; i++) {
        buffers[i] = buffer_per_fragment[i];
        if (!buffers[i]) {
            throw new Error('DECODE FAILED MISSING BLOCK ' + i);
        }
    }
    return Buffer.concat(buffers, part.chunk_size);
}

function get_frag_key(f) {
    return f.layer + '-' + f.frag;
}<|MERGE_RESOLUTION|>--- conflicted
+++ resolved
@@ -297,51 +297,23 @@
                 dbg.log0('upload_stream: finalize parts', parts.length);
                 // send parts to server
                 return self._finalize_sem.surround(function() {
-<<<<<<< HEAD
                     return self.client.object.finalize_object_parts({
                         bucket: params.bucket,
                         key: params.key,
                         parts: _.map(parts, function(part) {
                             var p = _.pick(part, 'start', 'end');
+                            p.upload_part_number = upload_part_number;
                             if (!part.dedup) {
                                 p.block_ids = _.flatten(
-                                    _.map(part.fragments, function(fragment) {
+                                    _.map(part.frags, function(fragment) {
                                         return _.map(fragment.blocks, function(block) {
-                                            return block.block.id;
+                                            return block.block_md.id;
                                         });
                                     })
                                 );
                             }
                             return p;
                         })
-=======
-                        return self.client.object.finalize_object_parts({
-                            bucket: params.bucket,
-                            key: params.key,
-                            parts: _.map(parts, function(part) {
-                                var p = _.pick(part, 'start', 'end');
-                                p.upload_part_number = upload_part_number;
-                                if (!part.dedup) {
-                                    p.block_ids = _.flatten(
-                                        _.map(part.fragments, function(fragment) {
-                                            return _.map(fragment.blocks, function(block) {
-                                                return block.address.id;
-                                            });
-                                        })
-                                    );
-                                }
-                                return p;
-                            })
-                        });
-                    })
-                    .then(function() {
-                        // push parts down the pipe
-                        for (var i = 0; i < parts.length; i++) {
-                            var part = parts[i];
-                            dbg.log0('upload_stream: finalize part offset', part.start);
-                            stream.push(part);
-                        }
->>>>>>> 97e95f4f
                     });
                 });
             }
