--- conflicted
+++ resolved
@@ -2,7 +2,7 @@
 'use strict';
 
 var util = require('util');
-var stream = require('stream');
+var Readable = require('stream').Readable;
 var _ = require('lodash');
 var Q = require('q');
 var Semaphore = require('noobaa-util/semaphore');
@@ -169,7 +169,6 @@
                 return Q.ninvoke(this.encoder, 'encode', data)
                     .then(function(chunk) {
                         var part = {
-<<<<<<< HEAD
                             start: start + stream.offset,
                             end: start + stream.offset + chunk.length,
                             upload_part_number: upload_part_number,
@@ -178,17 +177,6 @@
                         };
                         ++part_sequence_number;
                         stream.offset += chunk.length;
-=======
-                            start: start + stream._pos,
-                            end: start + stream._pos + chunk.length,
-                            crypt: crypt,
-                            encrypted_chunk: encrypted_chunk,
-                            part_sequence_number:  part_sequence_number,
-
-                        };
-                        ++part_sequence_number;
-                        stream._pos += chunk.length;
->>>>>>> 81a5e4f1
                         return part;
                     });
             },
@@ -218,7 +206,6 @@
                         bucket: params.bucket,
                         key: params.key,
                         parts: _.map(parts, function(part) {
-<<<<<<< HEAD
                             var p = _.pick(part,
                                 'start',
                                 'end',
@@ -233,17 +220,7 @@
                                 'digest',
                                 'secret');
                             p.chunk.fragments = _.map(part.chunks.fragments, 'digest');
-=======
-                            var p = {
-                                start: part.start,
-                                end: part.end,
-                                crypt: part.crypt,
-                                chunk_size: part.encrypted_chunk.length,
-                                upload_part_number: upload_part_number,
-                                part_sequence_number: part.part_sequence_number
-                            };
                             dbg.log3('upload_stream: allocating specific part ul#', p.upload_part_number, 'seq#', p.part_sequence_number);
->>>>>>> 81a5e4f1
                             return p;
                         })
                     })
@@ -277,13 +254,7 @@
                 highWaterMark: 30
             },
             transform: function(part) {
-<<<<<<< HEAD
                 return self._write_fragments(params.bucket, params.key, part)
-=======
-                if (part.dedup) return;
-                return self._write_part_blocks(
-                        params.bucket, params.key, part, part.part_sequence_number)
->>>>>>> 81a5e4f1
                     .thenResolve(part);
             }
         }));
@@ -359,11 +330,7 @@
  * _write_fragments
  *
  */
-<<<<<<< HEAD
 ObjectDriver.prototype._write_fragments = function(bucket, key, part) {
-=======
-ObjectDriver.prototype._write_part_blocks = function(bucket, key, part, part_sequence_number) {
->>>>>>> 81a5e4f1
     var self = this;
 
     if (part.dedup) {
@@ -381,11 +348,10 @@
                 end: part.end,
                 part: part,
                 fragment: fragment_index,
-                desc: size_utils.human_offset(params.start) + '[' + params.fragment + ']',
+                desc: size_utils.human_offset(part.start) + '[' + fragment_index + ']',
                 block: block,
                 buffer: buffer_per_fragment[fragment_index],
                 remaining_attempts: 20,
-                part_sequence_number: part_sequence_number,
             });
         }));
     }));
@@ -404,16 +370,21 @@
     var self = this;
     dbg.log3('write block _attempt_write_block', params);
     return self._write_block(params.block.address, params.buffer, params.desc)
-        .then(null, function(err) {
+        .then(null, function(/*err*/) {
             if (params.remaining_attempts <= 0) {
                 throw new Error('EXHAUSTED WRITE BLOCK', params.desc);
             }
             params.remaining_attempts -= 1;
             var bad_block_params =
-                _.extend(_.pick(params, 'bucket', 'key', 'start', 'end', 'fragment'), {
+                _.extend(_.pick(params,
+                    'bucket',
+                    'key',
+                    'start',
+                    'end',
+                    'fragment',
+                    'part_sequence_number'), {
                     block_id: params.block.address.id,
                     is_write: true,
-                    part_sequence_number: params.part_sequence_number,
                 });
             dbg.log0('write block remaining attempts', params.remaining_attempts, params.desc);
             return self.client.object.report_bad_block(bad_block_params)
@@ -568,7 +539,7 @@
  */
 function ObjectReader(client, params, watermark) {
     var self = this;
-    stream.Readable.call(self, {
+    Readable.call(self, {
         // highWaterMark Number - The maximum number of bytes to store
         // in the internal buffer before ceasing to read
         // from the underlying resource. Default=16kb
@@ -589,7 +560,7 @@
 }
 
 // proper inheritance
-util.inherits(ObjectReader, stream.Readable);
+util.inherits(ObjectReader, Readable);
 
 
 /**
@@ -841,6 +812,10 @@
     function read_fragment_blocks_chain(fragment, fragment_index) {
         dbg.log3('read_fragment_blocks_chain', range_utils.human_range(part), fragment_index);
 
+        // chain_initiator is used to fire the first rejection handler for the head of the chain.
+        var chain_init_err = 'chain_init_err';
+        var chain_initiator = Q.reject(chain_init_err);
+
         // chain the blocks of the fragment with array reduce
         // to handle read failures we create a promise chain such that each block of
         // this fragment will read and if fails it's promise rejection handler will go
@@ -858,10 +833,6 @@
                 });
             });
         }
-
-        // chain_initiator is used to fire the first rejection handler for the head of the chain.
-        var chain_init_err = 'chain_init_err';
-        var chain_initiator = Q.reject(chain_init_err);
 
         // reduce the blocks array to create the chain and feed it with the initial promise
         return _.reduce(fragment.blocks, add_block_promise_to_chain, chain_initiator)
