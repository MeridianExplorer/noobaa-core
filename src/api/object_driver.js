--- conflicted
+++ resolved
@@ -68,12 +68,6 @@
     self._init_blocks_cache();
 }
 
-<<<<<<< HEAD
-=======
-var native_util;
-var dedup_chunker_tpool;
-var object_coding_tpool;
-var object_coding;
 var object_coding_default_options = {
     digest_type: 'sha384',
     compress_type: 'snappy',
@@ -84,7 +78,6 @@
     lrc_frags: 0,
     lrc_parity: 0,
 };
->>>>>>> 7a4c09e0
 var PART_ATTRS = [
     'start',
     'end',
@@ -127,32 +120,10 @@
     // these threadpools are global OS threads used to offload heavy CPU work
     // from the node.js thread so that it will keep processing incoming IO while
     // encoding/decoding the object chunks in high performance native code.
-<<<<<<< HEAD
     dedup_chunker_tpool = new nc.ThreadPool(1);
     object_coding_tpool = new nc.ThreadPool(2);
-    object_coding = new nc.ObjectCoding({
-        tpool: object_coding_tpool,
-        digest_type: 'sha384',
-        compress_type: 'snappy',
-        cipher_type: 'aes-256-gcm',
-        frag_digest_type: 'sha1',
-        data_frags: 1,
-        parity_frags: 0,
-        lrc_frags: 0,
-        lrc_parity: 0,
-    });
+    object_coding = new nc.ObjectCoding(object_coding_default_options);
     natives_inited = true;
-=======
-    if (!dedup_chunker_tpool) {
-        dedup_chunker_tpool = new native_util.ThreadPool(1);
-    }
-    if (!object_coding_tpool) {
-        object_coding_tpool = new native_util.ThreadPool(2);
-    }
-    if (!object_coding) {
-        object_coding = new native_util.ObjectCoding(object_coding_default_options);
-    }
->>>>>>> 7a4c09e0
 }
 
 
