--- conflicted
+++ resolved
@@ -274,24 +274,7 @@
                             })
                         }, {
                             timeout: config.client_replicate_timeout,
-<<<<<<< HEAD
-                            retries: 0
-                        })
-                        .then(function() {
-                            // push parts down the pipe
-                            for (var i = 0; i < parts.length; i++) {
-                                var part = parts[i];
-                                dbg.log0('upload_stream: finalize part offset', part.start);
-                                stream.push(part);
-                            }
-                        }, function(err) {
-                            dbg.log0('upload_stream: FINALIZE FAILED',
-                                'leave it to background worker', err.stack || err);
-                            // TODO temporary suppressing this error for the sake of user experience
-                            // but we should fix this path
-=======
                             retries: 3
->>>>>>> 983bc02a
                         });
                     })
                     .then(function() {
