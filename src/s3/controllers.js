'use strict';
require('../util/panic');

var _ = require('lodash');
var Q = require('q');
var util = require('util');
var md5_stream = require('../util/md5_stream');
var mime = require('mime');
var api = require('../api');
var dbg = require('noobaa-util/debug_module')(__filename);


module.exports = function(params) {
    var templateBuilder = require('./xml-template-builder');
    var objects_avarage_part_size = {};
    var clients = {};

    var extract_access_key = function(req) {
        var req_access_key;
        if (req.headers.authorization){
            var end_of_aws_key = req.headers.authorization.indexOf(':');
            req_access_key = req.headers.authorization.substring(4, end_of_aws_key);
        }else{
            if (req.query.AWSAccessKeyId){
                req_access_key = req.query.AWSAccessKeyId;
            }
        }
        return req_access_key;
    };


    var uploadPart = function(req, res) {
        Q.fcall(function() {
            var content_length = req.headers['content-length'];
            var access_key = extract_access_key(req);
            var upload_part_info = {
                bucket: req.bucket,
                key: replaceSpaces(req.query.uploadId),
                size: content_length,
                content_type: req.headers['content-type'] || mime.lookup(req.query.uploadId),
                source_stream: req,
                upload_part_number: parseInt(req.query.partNumber)
            };
            dbg.log0('Uploading part number', req.query.partNumber, ' of uploadID ',
                req.query.uploadId, 'content length:', req.headers['content-length']);
            dbg.log0('upload info', _.pick(upload_part_info, 'bucket', 'key', 'size',
                'content_type', 'upload_part_number'));

            return clients[access_key].object_client.upload_stream_parts(upload_part_info)
                .then(function() {
                    try {
                        dbg.log0('COMPLETED: upload', req.query.uploadId);
                        res.header('ETag', req.query.uploadId + req.query.partNumber);
                    } catch (err) {
                        dbg.log0('FAILED', err, res);

                    }
                    return res.status(200).end();
                }, function(err) {
                    dbg.error('ERROR: upload:' + req.query.uploadId + ' err:' + util.inspect(err.stack));
                    return res.status(500).end();
                });

        });
    };
    var listPartsResult = function(req, res) {
        Q.fcall(function() {
            var template;
            var upload_id = req.query.uploadId;
            var max_parts = req.query['max-parts'] || 1000;
            var access_key = extract_access_key(req);
            var part_number_marker = req.query['part-number​-marker'] || '';
            dbg.log0('List part results for upload id:', upload_id, 'max parts', max_parts, 'part marker', part_number_marker);
            var list_options = {
                bucket: req.bucket,
                key: req.query.uploadId,
                part_number_marker: 1,
                max_parts: 1000
            };
            return clients[access_key].object.list_multipart_parts(list_options)
                .then(function(list_result) {
                    list_options.NextPartNumberMarker = list_result.next_part_number_marker;
                    list_options.IsTruncated = list_result.next_part_number_marker > list_result.max_parts;
                    list_options.MaxParts = list_result.max_parts;
                    template = templateBuilder.ListPartsResult(list_result.upload_parts, list_options);
                    return buildXmlResponse(res, 200, template);
                });
        });
    };
    var buildXmlResponse = function(res, status, template) {
        //dbg.log("build",res);
        res.header('Content-Type', 'application/xml');
        res.status(status);
        dbg.log2('template:', template);
        return res.send(template);
    };
    var delete_if_exists = function(target_object, access_key) {
        dbg.log0('listing ', target_object.key, ' in bucket:', target_object.bucket);
        return clients[access_key].object.list_objects(target_object)
            .then(function(list_results) {
                //object exists. Delete and write.
                if (list_results.objects.length > 0) {
                    var obj_index = _.findIndex(list_results.objects, function(chr) {
                        return chr.key === target_object.key;
                    });
                    //the current implementation of list_objects returns list of objects with key
                    // that starts with the provided name. we will validate it.
                    if (obj_index >= 0) {
                        return clients[access_key].object.delete_object({
                            bucket: target_object.bucket,
                            key: target_object.key
                        }).then(function() {
                            dbg.log0('Deleted old version of object "%s" in bucket "%s"', target_object.key, target_object.bucket);
                        }, function(err) {
                            dbg.error('Failure while trying to delete old version of object "%s"', target_object.key, err);
                        });
                    }
                }
            });
    };
    var copy_object = function(from_object, to_object, src_bucket, target_bucket, access_key) {
        from_object = decodeURIComponent(from_object);
        var object_path = {
            bucket: src_bucket,
            key: from_object
        };
        var create_params = {};
        var source_object_md;
        //read source object meta data. if doesn't exist, send error to the client.
        return clients[access_key].object_client.get_object_md(object_path)
            .then(function(md) {
                var target_object_path = {
                    bucket: target_bucket,
                    key: to_object
                };
                source_object_md = md;
                //check if target exists. if so, delete it (s3 overwrites objects)
                return delete_if_exists(target_object_path, access_key)
                    .then(function() {
                        //check if folder
                        if (source_object_md.size === 0) {
                            dbg.log0('Folder copy:', from_object, ' to ', to_object);
                            list_objects_with_prefix(from_object, '/', src_bucket, access_key)
                                .then(function(objects_and_folders) {
                                    return Q.all(_.times(objects_and_folders.objects.length, function(i) {
                                        dbg.log0('copy inner objects:', objects_and_folders.objects[i].key, objects_and_folders.objects[i].key.replace(from_object, to_object));
                                        copy_object(objects_and_folders.objects[i].key,
                                            objects_and_folders.objects[i].key.replace(from_object, to_object),
                                            src_bucket, target_bucket, access_key);
                                    })).then(function() {
                                        //                                dbg.log0('folders......',_.keys(objects_and_folders.folders));
                                        return Q.all(_.each(_.keys(objects_and_folders.folders), function(folder) {
                                            dbg.log0('copy inner folders:', folder, folder.replace(from_object, to_object));
                                            copy_object(folder, folder.replace(from_object, to_object),
                                                src_bucket, target_bucket, access_key);
                                        }));
                                    });
                                });
                        }
                        create_params.content_type = md.content_type;
                        create_params.size = md.size;
                        return clients[access_key].object.read_object_mappings({
                                bucket: src_bucket,
                                key: from_object,
                            })
                            .then(function(mappings) {
                                dbg.log0('\n\nListing object maps:', from_object);
                                var i = 1;
                                _.each(mappings.parts, function(part) {
                                    dbg.log3('#' + i, '[' + part.start + '..' + part.end + ']:\t', part);
                                    i += 1;
                                });
                                //copy
                                var new_obj_parts = {
                                    bucket: target_bucket,
                                    key: to_object,
                                    parts: _.map(mappings.parts, function(part) {
                                        return {
                                            start: part.start,
                                            end: part.end,
                                            crypt: part.crypt,
                                            chunk_size: part.chunk_size
                                        };
                                    })
                                };
                                create_params.bucket = target_bucket;
                                create_params.key = to_object;

                                return clients[access_key].object.create_multipart_upload(create_params)
                                    .then(function(info) {
                                        return clients[access_key].object.allocate_object_parts(new_obj_parts)
                                            .then(function(res) {
                                                dbg.log0('complete multipart copy ', create_params);
                                                var bucket_key_params = _.pick(create_params, 'bucket', 'key');
                                                return clients[access_key].object.complete_multipart_upload(bucket_key_params);
                                            })
                                            .then(function(res) {
                                                dbg.log0('COMPLETED: copy');

                                                return true;
                                            });
                                    });
                            });
                    });

            }).then(null, function(err) {
                dbg.error("Failed to upload", err);
                return false;
            });

    };
    var list_objects_with_prefix = function(prefix, delimiter, bucket_name, access_key) {
        var list_params = {
            bucket: bucket_name,
        };
        if (prefix) {
            //prefix = prefix.replace(/%2F/g, '/');
            prefix = decodeURI(prefix);
            list_params.key = prefix;
        }
        if (delimiter) {
            delimiter = decodeURI(delimiter);
        }
        dbg.log0('Listing objects with', list_params, delimiter, 'key:', access_key);
        return clients[access_key].object.list_objects(list_params)
            .then(function(results) {
                var folders = {};
                dbg.log0('results:',results);
                var objects = _.filter(results.objects, function(obj) {
                    try {
                        var date = new Date(obj.info.create_time);
                        date.setMilliseconds(0);
                        obj.modifiedDate = date.toISOString(); //toUTCString();//.toISOString();
                        obj.md5 = 100;
                        obj.size = obj.info.size;

                        //we will keep the full path for CloudBerry online cloud backup tool

                        var obj_sliced_key = obj.key.slice(prefix.length);
                        dbg.log0('obj.key:', obj.key, ' prefix ', prefix,' sliced',obj_sliced_key);
                        if (obj_sliced_key.indexOf(delimiter) >= 0) {
                            var folder = obj_sliced_key.split(delimiter, 1)[0];
                            folders[prefix + folder + "/"] = true;
                            return false;
                        }

                        if (list_params.key === obj.key) {
                            dbg.log0('LISTED KEY same as REQUIRED',obj.key);
                            if (prefix===obj.key && prefix.substring(prefix.length-1)!==delimiter){
                                return true;
                            }

                            return false;
                        }
                        if (!obj.key) {
                            // empty key - might be object created as a folder
                            return false;
                        }
                        return true;
                    } catch (err) {
                        dbg.error('Error while listing objects:', err);
                    }
                });

                var objects_and_folders = {
                    objects: objects,
                    folders: folders
                };
                dbg.log0('About to return objects and folders:', objects_and_folders);
                return objects_and_folders;
            }).then(null, function(err) {
                dbg.error('failed to list object with prefix', err);
                return {
                    objects: {},
                    folders: {}
                };
            });
    };

    var uploadObject = function(req, res, file_key_name) {
        try {
            var access_key = extract_access_key(req);
            var md5 = 0;
            //
            // tranform stream that calculates md5 on-the-fly
            var md5_calc = new md5_stream();
            req.pipe(md5_calc);

            md5_calc.on('finish', function() {
                md5 = md5_calc.toString();
                dbg.log3('MD5 data (end)', md5);
            });

            return clients[access_key].object_client.upload_stream({
                bucket: req.bucket,
                key: file_key_name,
                size: parseInt(req.headers['content-length']),
                content_type: req.headers['content-type'] || mime.lookup(file_key_name),
                source_stream: md5_calc,
            }).then(function() {
                try {
                    dbg.log0('COMPLETED: upload', file_key_name, md5);
                    res.header('ETag', md5);
                } catch (err) {
                    dbg.error('Failed to upload stream', err, res);

                }
                return res.status(200).end();
            }, function(err) {
                dbg.error('ERROR: upload:' + file_key_name + ' err:' + util.inspect(err.stack));
                return res.status(500).end();
            });
        } catch (err) {
            dbg.error('Failed upload stream to noobaa:', err);
        }
    };

    var isBucketExists = function(bucketName, access_key) {
        dbg.log0('isBucketExists', bucketName, ' key:', access_key);
        return clients[access_key].bucket.list_buckets()
            .then(function(reply) {
                dbg.log3('trying to find', bucketName, 'in', reply.buckets);
                if (_.findIndex(reply.buckets, {
                        'name': bucketName
                    }) < 0) {
                    return false;
                } else {
                    return true;
                }
            });
    };
    var replaceSpaces = function(instr) {
        return instr.replace(/ /g, '%20');
    };

    /**
     * The following methods correspond the S3 api. For more information visit:
     * http://docs.aws.amazon.com/AWSJavaScriptSDK/latest/AWS/S3.html
     */
    return {
        build_unauthorized_response: function(res, string_to_sign) {
            var template = templateBuilder.buildSignatureDoesNotMatch(params.string_to_sign);
            return buildXmlResponse(res, 401, template);
        },
        update_system_auth: function(access_key, params) {
            return Q.fcall(function() {
                if (clients[params.access_key].options.auth_token.indexOf('auth_token') > 0) {
                    //update signature and string_to_sign
                    //TODO: optimize this part. two converstions per request is a bit too much.

                    var auth_token_obj = JSON.parse(clients[access_key].options.auth_token);
                    auth_token_obj.signature = params.signature;
                    auth_token_obj.string_to_sign = params.string_to_sign;
                    clients[access_key].options.auth_token = JSON.stringify(auth_token_obj);

                } else {
                    params.auth_token = clients[params.access_key].options.auth_token;
                    clients[access_key].options.auth_token = JSON.stringify(params);
                }

                dbg.log0('Update system auth', clients[access_key].options.auth_token);
            });
        },
        is_system_client_exists: function(access_key) {
            return Q.fcall(function() {
                dbg.log0('check if system exists for key:', access_key, _.has(clients, access_key));
                return _.has(clients, access_key);
            });
        },
        add_new_system_client: function(params) {
            dbg.log0('add_new_system_client', params);
            return Q.fcall(function() {
                if (_.isEmpty(params.access_key)) {
                    dbg.log0('Exiting as there is no credential information.');
                    throw new Error("No credentials");

                } else {
                    dbg.log0('Adding new system client.', params);
                    clients[params.access_key] = new api.Client({
                        address: params.address,
                        bucket: params.bucket
                    });
                    return clients[params.access_key];
                }
            }).then(function(new_client_system) {
                dbg.log3('create auth', new_client_system);
                return clients[params.access_key].create_access_key_auth({
                    'access_key': params.access_key,
                    'string_to_sign': params.string_to_sign,
                    'signature': params.signature,
                });
            }).then(function(token) {
                dbg.log0('Got Token:', token);
            }).then(null, function(err) {
                dbg.error('failure while creating new client', err, err.stack);
                //clients[params.access_key] =
                throw {
                    statusCode: 401,
                    data: 'SignatureDoesNotMatch'
                };
            });
        },

        /**
         * Middleware to check if a bucket exists
         */
        bucketExists: function(req, res, next) {
            var bucketName = req.params.bucket;
            isBucketExists(bucketName, extract_access_key(req))
                .then(function(exists) {
                    if (!exists) {
                        dbg.error('(1) No bucket found for "%s"', bucketName);
                        var template = templateBuilder.buildBucketNotFound(bucketName);
                        return buildXmlResponse(res, 404, template);
                    }
                    req.bucket = bucketName;
                    return next();
                }).then(null, function(err) {
                    dbg.error('error while trying to check if bucket exists', err);
                });
        },
        getBuckets: function(req, res) {
            dbg.log0('getBuckets',req.params.bucket);
            var date = new Date();
            date.setMilliseconds(0);
            date = date.toISOString();
            var buckets = [{
                name: req.params.bucket,
                creationDate: date
            }];
            var access_key = extract_access_key(req);
            var template;

            clients[access_key].bucket.list_buckets()
                .then(function(reply) {
                    _.each(reply.buckets, function(bucket) {
                        bucket.creationDate = date;
                    });
                    dbg.log3('Fetched %d buckets', reply.buckets.length, ' b: ', reply.buckets);
                    var template = templateBuilder.buildBuckets(reply.buckets);
                    dbg.log3('bucket response:', template);
                    return buildXmlResponse(res, 200, template);
                })
                .then(null, function(err) {
                    dbg.error('Failed to get list of buckets',err);
                    if (err.status) {
                        if (err.status === 401) {
                            template = templateBuilder.buildSignatureDoesNotMatch('');
                            return buildXmlResponse(res, 401, template);
                        } else {
                            template = templateBuilder.buildBuckets({});
                            return buildXmlResponse(res, err.status, template);
                        }

                    } else {
                        template = templateBuilder.buildBuckets({});
                        return buildXmlResponse(res, 500, template);
                    }
                });
        },
        getBucket: function(req, res) {
            var options = {
                marker: req.query.marker || null,
                prefix: req.query.prefix || '',
                maxKeys: parseInt(req.query['max-keys']) || 1000,
                delimiter: req.query.delimiter // removed default value - shouldn't be such || '/'
            };
            dbg.log0('get bucket (list objects) with options:', options, req.bucket, req.params);
            var template;

            if (req.query.location !== undefined) {
                template = templateBuilder.buildLocation();
                return buildXmlResponse(res, 200, template);

            } else {

                list_objects_with_prefix(options.prefix, options.delimiter, req.bucket, extract_access_key(req))
                    .then(function(objects_and_folders) {
                        options.bucketName = req.bucket || params.bucket;
                        options.common_prefixes = _.isEmpty(objects_and_folders.folders) ? '' : _.keys(objects_and_folders.folders);
                        dbg.log0('total of objects:', objects_and_folders.objects.length, ' folders:', options.common_prefixes, 'bucket:', options.bucketName);

                        if (req.query.versioning !== undefined) {
                            if (!_.isEmpty(options.common_prefixes)) {
                                var date = new Date();
                                date.setMilliseconds(0);
                                date = date.toISOString();
                                _.each(options.common_prefixes, function(folder) {
                                    dbg.log0('adding common_prefixe (folder):', folder);
                                    objects_and_folders.objects.unshift({
                                        key: folder,
                                        modifiedDate: date,
                                        md5: 100,
                                        size: 0
                                    });
                                });
                            }
                            template = templateBuilder.buildBucketVersionQuery(options, objects_and_folders.objects);
                        } else {
                            template = templateBuilder.buildBucketQuery(options, objects_and_folders.objects);
                        }

                        return buildXmlResponse(res, 200, template);
                    })
                    .then(function() {
                        dbg.log0('COMPLETED: list');
                    }).then(null, function(err) {
                        dbg.error('ERROR: list', err, err.stack, options);
                        if (err.status) {
                            if (err.status === 401) {
                                template = templateBuilder.buildSignatureDoesNotMatch('');
                                return buildXmlResponse(res, 401, template);
                            } else {
                                template = templateBuilder.buildBuckets({});
                                return buildXmlResponse(res, err.status, template);
                            }

                        } else {
                            template = templateBuilder.buildBuckets({});
                            return buildXmlResponse(res, 500, template);
                        }
                    });
            }

        },
        putBucket: function(req, res) {
            var bucketName = req.params.bucket;
            var template;
            var access_key = extract_access_key(req);
            /**
             * Derived from http://docs.aws.amazon.com/AmazonS3/latest/dev/BucketRestrictions.html
             */
            if ((/^[a-z0-9]+(-[a-z0-9]+)*$/.test(bucketName) === false)) {
                template = templateBuilder.buildError('InvalidBucketName',
                    'Bucket names can contain lowercase letters, numbers, and hyphens. ' +
                    'Each label must start and end with a lowercase letter or a number.');
                dbg.error('Error creating bucket "%s" because the name is invalid', bucketName);
                return buildXmlResponse(res, 400, template);
            }
            if (bucketName.length < 3 || bucketName.length > 63) {
                dbg.error('Error creating bucket "%s" because the name is invalid', bucketName);
                template = templateBuilder.buildError('InvalidBucketName',
                    'The bucket name must be between 3 and 63 characters.');
                return buildXmlResponse(res, 400, template);
            }
            Q.fcall(function() {
                return isBucketExists(bucketName, extract_access_key(req))
                    .then(function(exists) {
                        if (exists) {
                            dbg.error('Error creating bucket. Bucket "%s" already exists', bucketName);
                            var template = templateBuilder.buildError('BucketAlreadyExists',
                                'The requested bucket already exists');
                            return buildXmlResponse(res, 409, template);
                        } else {
                            clients[access_key].bucket.create_bucket({
                                    name: bucketName,
                                    tiering: ['nodes']
                                })
                                .then(function() {
                                    dbg.log0('Created new bucket "%s" successfully', bucketName);
                                    res.header('Location', '/' + bucketName);
                                    return res.status(200).send();
                                });

                        }
                    })
                    .then(null, function(err) {
                        dbg.error('Error creating bucket "%s"', err);
                        var template = templateBuilder.buildError('InternalError',
                            'We encountered an internal error. Please try again.');
                        return buildXmlResponse(res, 500, template);
                    });
            });
        },
        deleteBucket: function(req, res) {
            var template = templateBuilder.buildBucketNotEmpty(req.bucket.name);
            return buildXmlResponse(res, 409, template);
        },



        getObject: function(req, res) {
            //if ListMultipartUploads
            if (!_.isUndefined(req.query.uploadId)) {
                return listPartsResult(req, res);
            }
            var keyName = req.params.key;
            var acl = req.query.acl;
            var template;
            var access_key = extract_access_key(req);
            if (acl !== undefined) {
                template = templateBuilder.buildAcl();
                return buildXmlResponse(res, 200, template);
            } else {
                if (req.query.location !== undefined) {
                    template = templateBuilder.buildLocation();
                    return buildXmlResponse(res, 200, template);
                } else {
                    if (req.path.indexOf('Thumbs.db', req.path.length - 9) !== -1) {
                        dbg.log2('Thumbs up "%s" in bucket "%s" does not exist', keyName, req.bucket);
                        template = templateBuilder.buildKeyNotFound(keyName);
                        return buildXmlResponse(res, 404, template);
                    }
                    //S3 browser format - maybe future use.
                    // keyName = keyName.replace('..chunk..map','');
                    var object_path = {
                        bucket: req.bucket,
                        key: keyName
                    };
                    dbg.log0('getObject', object_path, req.method);
                    return clients[access_key].object_client.get_object_md(object_path)
                        .then(function(object_md) {
                            var create_date = new Date(object_md.create_time);
                            create_date.setMilliseconds(0);

                            //res.header('Last-Modified', null);
                            res.header('Content-Type', object_md.content_type);
                            res.header('Content-Length', object_md.size);
                            res.header('x-amz-meta-cb-modifiedtime', req.headers['x-amz-date'] || create_date);
                            res.header('x-amz-restore', 'ongoing-request="false"');
                            res.header('ETag', keyName);
                            res.header('x-amz-id-2', 'FSVaTMjrmBp3Izs1NnwBZeu7M19iI8UbxMbi0A8AirHANJBo+hEftBuiESACOMJp');
                            res.header('x-amz-request-id', 'E5CEFCB143EB505A');

                            if (req.method === 'HEAD') {
                                dbg.log0('Head ', res._headers);

                                return res.status(200).end();
                            } else {
                                //read ranges
<<<<<<< HEAD
                                if (req.header('range')){
                                    return client.object_client.serve_http_stream(req,res,object_path);
                                }else{
                                    client.object_client.open_read_stream(object_path).pipe(res);
=======
                                if (req.header('range')) {
                                    return clients[access_key].object_client.serve_http_stream(req, res, object_path);
                                } else {
                                    var stream = clients[access_key].object_client.open_read_stream(object_path).pipe(res);

>>>>>>> 3da78e09
                                }
                            }

                        }).then(null, function(err) {
                            //if cloudberry tool is looking for its own format for large files and can find it,
                            //we will try with standard format
                            dbg.log0('ERROR:', err);
                            if (object_path.key.indexOf('..chunk..map') > 0) {
                                dbg.log0('Identified cloudberry format, return error 404');
                                object_path.key = object_path.key.replace('..chunk..map', '');
                                var template = templateBuilder.buildKeyNotFound(keyName);
                                return buildXmlResponse(res, 404, template);
                            } else {
                                dbg.error('Cannot find file. will retry as folder', err);
                                //retry as folder name
                                object_path.key = object_path.key + '/';
                            }

                            return clients[access_key].object_client.get_object_md(object_path)
                                .then(function(object_md) {
                                    dbg.log3('obj_md2', object_md);
                                    var create_date = new Date(object_md.create_time);
                                    create_date.setMilliseconds(0);

                                    res.header('Last-Modified', create_date);
                                    res.header('Content-Type', object_md.content_type);
                                    res.header('Content-Length', object_md.size);
                                    res.header('x-amz-meta-cb-modifiedtime', req.headers['x-amz-date']);
                                    if (req.method === 'HEAD') {
                                        return res.end();
                                    } else {
<<<<<<< HEAD
                                        client.object_client.open_read_stream(object_path).pipe(res);
=======
                                        var stream = clients[access_key].object_client.open_read_stream(object_path).pipe(res);
>>>>>>> 3da78e09
                                    }
                                }).then(null, function(err) {
                                    dbg.error('ERROR: while download from noobaa', err);
                                    var template = templateBuilder.buildKeyNotFound(keyName);
                                    dbg.error('Object "%s" in bucket "%s" does not exist', keyName, req.bucket);
                                    return buildXmlResponse(res, 404, template);
                                });
                        });
                }
            }
        },
        putObject: function(req, res) {
            dbg.log0('put object');
            var template;
            var acl = req.query.acl;
            var access_key = extract_access_key(req);
            var delimiter = req.query.delimiter;
            if (acl !== undefined) {
                template = templateBuilder.buildAcl();
                dbg.log0('Fake ACL (200)');
                return buildXmlResponse(res, 200, template);
            }
            var copy = req.headers['x-amz-copy-source'];

            if (!_.isUndefined(req.query.partNumber)) {
                if (copy) {
                    template = templateBuilder.buildError('Upload Part - Copy',
                        'Copy of part is not supported');
                    dbg.log0('Copy of part is not supported');
                    return buildXmlResponse(res, 400, template);
                } else {
                    return uploadPart(req, res);
                }
            }

            if (copy) {
                delimiter = req.query.delimiter || '%2F';
                if (copy.indexOf('/') === 0) {
                    delimiter = '/';
                    copy = copy.substring(1);
                }
                var srcObjectParams = copy.split(delimiter);

                var srcBucket = srcObjectParams[0];
                var srcObject = srcObjectParams.slice(1).join(delimiter);
                dbg.log0('Attempt to copy object:', srcObject, ' from bucket:', srcBucket, ' to ', req.params.key, ' srcObjectParams: ', srcObjectParams, ' delimiter:', delimiter);
                return isBucketExists(srcBucket, extract_access_key(req))
                    .then(function(exists) {
                        if (!exists) {
                            dbg.error('No bucket found (2) for "%s"', srcBucket, delimiter, copy.indexOf(delimiter), copy.indexOf('/'), srcObjectParams, srcObject);
                            template = templateBuilder.buildBucketNotFound(srcBucket);
                            return buildXmlResponse(res, 404, template);
                        }
                        if (decodeURIComponent(srcObject) === req.params.key && srcBucket === req.bucket) {
                            template = templateBuilder.buildCopyObject(req.params.key);
                            return buildXmlResponse(res, 200, template);
                        } else {
                            copy_object(srcObject, req.params.key, srcBucket,
                                    req.bucket, access_key)
                                .then(function(is_copied) {
                                    if (is_copied) {
                                        template = templateBuilder.buildCopyObject(req.params.key);
                                        return buildXmlResponse(res, 200, template);
                                    } else {
                                        template = templateBuilder.buildKeyNotFound(srcObject);
                                        return buildXmlResponse(res, 404, template);
                                    }
                                });

                        }
                    });
            } else {


                var file_key_name = req.params.key;

                // generate unique name - disable for now
                //
                // var ext_match = file_key_name.match(/^(.*)(\.[^\.]*)$/);
                //
                // var serial = (((Date.now() / 1000) % 10000000) | 0).toString();
                // if (ext_match) {
                //     file_key_name = ext_match[1] + '_' + serial + ext_match[2];
                // } else {
                //     file_key_name = file_key_name + '_' + serial;
                // }

                Q.fcall(function() {
                    dbg.log0('listing ', req.params.key, ' in bucket:', req.bucket);
                    return clients[access_key].object.list_objects({
                        bucket: req.bucket,
                        key: file_key_name
                    });
                }).then(function(list_results) {
                    //object exists. Delete and write.
                    if (list_results.objects.length > 0) {
                        var obj_index = _.findIndex(list_results.objects, function(chr) {
                            return chr.key === file_key_name;
                        });
                        //the current implementation of list_objects returns list of objects with key
                        // that starts with the provided name. we will validate it.
                        if (obj_index >= 0) {
                            return clients[access_key].object.delete_object({
                                bucket: req.bucket,
                                key: file_key_name
                            }).then(function() {
                                dbg.log0('Deleted old version of object "%s" in bucket "%s"', file_key_name, req.bucket);
                                uploadObject(req, res, file_key_name);
                            }, function(err) {
                                dbg.error('Failure while trying to delete old version of object "%s"', file_key_name, err);
                                var template = templateBuilder.buildKeyNotFound(file_key_name);
                                return buildXmlResponse(res, 500, template);

                            });
                        } else {
                            dbg.warning('no real old version');
                            uploadObject(req, res, file_key_name);
                        }
                    } else {
                        dbg.log0('body:', parseInt(req.headers['content-length']));
                        uploadObject(req, res, file_key_name);
                    }

                });
            }
        },

        postMultipartObject: function(req, res) {
            Q.fcall(function() {
                var template;
                var access_key = extract_access_key(req);
                //init multipart upload
                if (req.query.uploads === '') {
                    dbg.log0('Init Multipart', req.originalUrl);
                    var key = (req.originalUrl).replace('/' + req.bucket + '/', '');
                    key = key.substring(0, key.indexOf('?uploads'));
                    key = replaceSpaces(key);
                    var create_params = {
                        bucket: req.bucket,
                        key: key,
                        size: 0,
                        content_type: req.headers['content-type']
                    };
                    dbg.log0('Init Multipart - create_multipart_upload ', create_params);
                    //TODO: better override. from some reason, sometimes movies are octet.
                    if (create_params.content_type === 'application/octet-stream') {
                        create_params.content_type = mime.lookup(key) || create_params.content_type;
                        dbg.log0('Init Multipart - create_multipart_upload - override mime ', create_params);
                    }
                    return clients[access_key].object.create_multipart_upload(create_params)
                        .then(function(info) {
                            template = templateBuilder.buildInitiateMultipartUploadResult(req.params.key,req.bucket);
                            return buildXmlResponse(res, 200, template);
                        }).then(null, function(err) {
                            template = templateBuilder.buildKeyNotFound(req.query.uploadId);
                            dbg.error('Error init multipart', template);
                            return buildXmlResponse(res, 500, template);
                        });
                }
                //CompleteMultipartUpload
                else if (!_.isUndefined(req.query.uploadId)) {
                    dbg.log0('request to complete ', req.query.uploadId);
                    return clients[access_key].object.complete_multipart_upload({
                        bucket: req.bucket,
                        key: replaceSpaces(req.query.uploadId),
                        fix_parts_size: true
                    }).then(function(info) {
                        dbg.log0('done complete', info, 'https://' + req.hostname + '/' + req.bucket + '/' + req.query.uploadId);
                        delete objects_avarage_part_size[req.query.uploadId];
                        var completeMultipartInformation = {
                            Bucket: req.bucket,
                            Key: replaceSpaces(req.query.uploadId),
                            Location: 'https://' + req.hostname + '/' + req.bucket + '/' + replaceSpaces(req.query.uploadId),
                            ETag: 1234
                        };

                        template = templateBuilder.completeMultipleUpload(completeMultipartInformation);
                        dbg.log0('Complete multipart', template);
                        return buildXmlResponse(res, 200, template);
                    }).then(null, function(err) {
                        dbg.error('Err Complete multipart', err);
                        template = templateBuilder.buildKeyNotFound(req.query.uploadId);
                        return buildXmlResponse(res, 500, template);

                    });
                }
            });
        },
        deleteObject: function(req, res) {
            //this is also valid for the Abort Multipart Upload
            var key = req.params.key;
            var access_key = extract_access_key(req);
            Q.fcall(function() {
                    return clients[access_key].object.list_objects({
                        bucket: req.bucket,
                        key: key
                    });
                })
                .then(function(res) {

                    if (res.objects.length === 0) {
                        dbg.log2('Could not delete object "%s"', key);
                        var template = templateBuilder.buildKeyNotFound(key);
                        return buildXmlResponse(res, 404, template);
                    }
                    dbg.log2('objects in bucket', req.bucket, ' with key ', key, ':');
                    var i = 0;
                    _.each(res.objects, function(obj) {
                        dbg.log2('#' + i, obj.key, '\t', obj.info.size, 'bytes');
                        i++;
                    });
                    return clients[access_key].object.delete_object({
                        bucket: req.bucket,
                        key: key
                    });
                }).then(function() {
                    dbg.log0('Deleted object "%s" in bucket "%s"', key, req.bucket);
                    return res.status(204).end();
                }, function(err) {
                    dbg.error('Failure while trying to delete object "%s"', key, err);
                    var template = templateBuilder.buildKeyNotFound(key);
                    return buildXmlResponse(res, 500, template);

                });
        }
    };
};<|MERGE_RESOLUTION|>--- conflicted
+++ resolved
@@ -17,11 +17,11 @@
 
     var extract_access_key = function(req) {
         var req_access_key;
-        if (req.headers.authorization){
+        if (req.headers.authorization) {
             var end_of_aws_key = req.headers.authorization.indexOf(':');
             req_access_key = req.headers.authorization.substring(4, end_of_aws_key);
-        }else{
-            if (req.query.AWSAccessKeyId){
+        } else {
+            if (req.query.AWSAccessKeyId) {
                 req_access_key = req.query.AWSAccessKeyId;
             }
         }
@@ -225,7 +225,7 @@
         return clients[access_key].object.list_objects(list_params)
             .then(function(results) {
                 var folders = {};
-                dbg.log0('results:',results);
+                dbg.log0('results:', results);
                 var objects = _.filter(results.objects, function(obj) {
                     try {
                         var date = new Date(obj.info.create_time);
@@ -237,7 +237,7 @@
                         //we will keep the full path for CloudBerry online cloud backup tool
 
                         var obj_sliced_key = obj.key.slice(prefix.length);
-                        dbg.log0('obj.key:', obj.key, ' prefix ', prefix,' sliced',obj_sliced_key);
+                        dbg.log0('obj.key:', obj.key, ' prefix ', prefix, ' sliced', obj_sliced_key);
                         if (obj_sliced_key.indexOf(delimiter) >= 0) {
                             var folder = obj_sliced_key.split(delimiter, 1)[0];
                             folders[prefix + folder + "/"] = true;
@@ -245,8 +245,8 @@
                         }
 
                         if (list_params.key === obj.key) {
-                            dbg.log0('LISTED KEY same as REQUIRED',obj.key);
-                            if (prefix===obj.key && prefix.substring(prefix.length-1)!==delimiter){
+                            dbg.log0('LISTED KEY same as REQUIRED', obj.key);
+                            if (prefix === obj.key && prefix.substring(prefix.length - 1) !== delimiter) {
                                 return true;
                             }
 
@@ -419,15 +419,18 @@
                     dbg.error('error while trying to check if bucket exists', err);
                 });
         },
+
         getBuckets: function(req, res) {
-            dbg.log0('getBuckets',req.params.bucket);
+            dbg.log0('getBuckets', req.params.bucket);
             var date = new Date();
             date.setMilliseconds(0);
             date = date.toISOString();
+            /*
             var buckets = [{
                 name: req.params.bucket,
                 creationDate: date
             }];
+            */
             var access_key = extract_access_key(req);
             var template;
 
@@ -442,7 +445,7 @@
                     return buildXmlResponse(res, 200, template);
                 })
                 .then(null, function(err) {
-                    dbg.error('Failed to get list of buckets',err);
+                    dbg.error('Failed to get list of buckets', err);
                     if (err.status) {
                         if (err.status === 401) {
                             template = templateBuilder.buildSignatureDoesNotMatch('');
@@ -628,18 +631,10 @@
                                 return res.status(200).end();
                             } else {
                                 //read ranges
-<<<<<<< HEAD
-                                if (req.header('range')){
-                                    return client.object_client.serve_http_stream(req,res,object_path);
-                                }else{
-                                    client.object_client.open_read_stream(object_path).pipe(res);
-=======
                                 if (req.header('range')) {
-                                    return clients[access_key].object_client.serve_http_stream(req, res, object_path);
+                                    clients[access_key].object_client.serve_http_stream(req, res, object_path);
                                 } else {
-                                    var stream = clients[access_key].object_client.open_read_stream(object_path).pipe(res);
-
->>>>>>> 3da78e09
+                                    clients[access_key].object_client.open_read_stream(object_path).pipe(res);
                                 }
                             }
 
@@ -671,11 +666,7 @@
                                     if (req.method === 'HEAD') {
                                         return res.end();
                                     } else {
-<<<<<<< HEAD
-                                        client.object_client.open_read_stream(object_path).pipe(res);
-=======
-                                        var stream = clients[access_key].object_client.open_read_stream(object_path).pipe(res);
->>>>>>> 3da78e09
+                                        clients[access_key].object_client.open_read_stream(object_path).pipe(res);
                                     }
                                 }).then(null, function(err) {
                                     dbg.error('ERROR: while download from noobaa', err);
@@ -827,7 +818,7 @@
                     }
                     return clients[access_key].object.create_multipart_upload(create_params)
                         .then(function(info) {
-                            template = templateBuilder.buildInitiateMultipartUploadResult(req.params.key,req.bucket);
+                            template = templateBuilder.buildInitiateMultipartUploadResult(req.params.key, req.bucket);
                             return buildXmlResponse(res, 200, template);
                         }).then(null, function(err) {
                             template = templateBuilder.buildKeyNotFound(req.query.uploadId);
