/**
 *
 * AGENT
 *
 * the glorious noobaa agent.
 *
 */
'use strict';

const _ = require('lodash');
const fs = require('fs');
const path = require('path');
const http = require('http');
const https = require('https');
const assert = require('assert');
const crypto = require('crypto');
const express = require('express');
const ip_module = require('ip');
const express_compress = require('compression');
const express_body_parser = require('body-parser');
const express_morgan_logger = require('morgan');
const express_method_override = require('method-override');

const P = require('../util/promise');
const pem = require('../util/pem');
const api = require('../api');
const pkg = require('../../package.json');
const dbg = require('../util/debug_module')(__filename);
const diag = require('./agent_diagnostics');
const os_utils = require('../util/os_utils');
const js_utils = require('../util/js_utils');
const RpcError = require('../rpc/rpc_error');
const url_utils = require('../util/url_utils');
const size_utils = require('../util/size_utils');
const time_utils = require('../util/time_utils');
const BlockStoreFs = require('./block_store_fs').BlockStoreFs;
const BlockStoreS3 = require('./block_store_s3').BlockStoreS3;
const BlockStoreMem = require('./block_store_mem').BlockStoreMem;
const promise_utils = require('../util/promise_utils');


class Agent {

    constructor(params) {
        dbg.log0('process.env.DEBUG_MODE=' + process.env.DEBUG_MODE);

        this.rpc = api.new_rpc(params.address);
        this.client = this.rpc.new_client();

        this.rpc.on('reconnect', conn => this._on_rpc_reconnect(conn));
        assert(params.node_name, 'missing param: node_name');
        this.node_name = params.node_name;
        this.token = params.token;
        this.storage_path = params.storage_path;
        if (params.storage_limit) {
            this.storage_limit = params.storage_limit;
        }

        this.is_internal_agent = params.is_internal_agent;

        const block_store_options = {
            node_name: this.node_name,
            rpc_client: this.client,
            storage_limit: params.storage_limit,
        };
        if (this.storage_path) {
            assert(!this.token, 'unexpected param: token. ' +
                'with storage_path the token is expected in the file <storage_path>/token');
            if (params.cloud_info) {
                this.cloud_info = params.cloud_info;
                block_store_options.cloud_info = params.cloud_info;
                this.block_store = new BlockStoreS3(block_store_options);
            } else {
                block_store_options.root_path = this.storage_path;
                this.block_store = new BlockStoreFs(block_store_options);
            }
        } else {
            assert(this.token, 'missing param: token. ' +
                'without storage_path the token must be provided as agent param');
            this.block_store = new BlockStoreMem(block_store_options);
        }

        this.agent_app = (() => {
            const app = express();
            app.use(express_morgan_logger('dev'));
            app.use(express_body_parser.json());
            app.use(express_body_parser.raw({
                // increase size limit on raw requests to allow serving data blocks
                limit: 4 * size_utils.MEGABYTE
            }));
            app.use(express_body_parser.text());
            app.use(express_body_parser.urlencoded({
                extended: false
            }));
            app.use(express_method_override());
            app.use(express_compress());
            return app;
        })();

        // AGENT API methods - bind to self
        // (rpc registration requires bound functions)
        js_utils.self_bind(this, [
            'get_agent_info',
            'update_auth_token',
            'update_rpc_config',
            'n2n_signal',
            'test_store_perf',
            'test_network_perf',
            'test_network_perf_to_peer',
            'collect_diagnostics',
            'set_debug_node',
        ]);

        // register rpc to serve the apis
        this.rpc.register_service(
            this.rpc.schema.agent_api,
            this, {
                middleware: [req => this._authenticate_agent_api(req)]
            });
        this.rpc.register_service(
            this.rpc.schema.block_store_api,
            this.block_store, {
                // TODO verify requests for block store?
                // middleware: [ ... ]
            });
        // register rpc http server
        this.rpc.register_http_transport(this.agent_app);
        // register rpc n2n
        this.n2n_agent = this.rpc.register_n2n_agent(this.client.node.n2n_signal);

        // TODO these sample geolocations are just for testing
        this.geolocation = _.sample([
            // aws
            'North Virginia',
            'North California',
            'Oregon',
            'Ireland',
            'Frankfurt',
            'Singapore',
            'Sydney',
            'Tokyo',
            'Sao Paulo',
            // google cloud
            'Iowa',
            'Belgium',
            'Taiwan',
        ]);
    }

    start() {
        this.is_started = true;
        this.rpc.set_disconnected_state(false);

        return P.resolve()
            .then(() => this._init_node())
            .then(() => this._do_heartbeat())
            .catch(err => {
                dbg.error('server failed to start', err.stack || err);
                this.stop();
                throw err;
            });
    }

    stop() {
        dbg.log0('stop agent ' + this.node_name);
        this.is_started = false;
        // mark the rpc state as disconnected to close and reject incoming connections
        this.rpc.set_disconnected_state(true);
        this._start_stop_server();
        // reset the n2n config to close any open ports
        this.n2n_agent.update_n2n_config({
            tcp_permanent_passive: false
        });
    }

    _init_node() {
        return P.resolve()
            .then(() => {
                if (this.storage_path) {
                    return os_utils.get_mount_of_path(this.storage_path);
                }
            })
            .then(storage_path_mount => {
                this.storage_path_mount = storage_path_mount;

                // if not using storage_path, a token should be provided
                if (!this.storage_path) return this.token;

                // load the token file
                const token_path = path.join(this.storage_path, 'token');
                return fs.readFileAsync(token_path);
            })
            .then(token => {
                // use the token as authorization (either 'create_node' or 'agent' role)
                this.client.options.auth_token = token.toString();
                return P.nfcall(pem.createCertificate, {
                    days: 365 * 100,
                    selfSigned: true
                });
            })
            .then(pem_cert => {
                this.ssl_cert = {
                    key: pem_cert.serviceKey,
                    cert: pem_cert.certificate
                };
                // update the n2n ssl to use my certificate
                this.n2n_agent.set_ssl_context(this.ssl_cert);
            });
    }

    _do_heartbeat() {
        if (!this.is_started) return;

        return this.client.node.heartbeat({
                version: pkg.version
            }, {
                return_rpc_req: true
            }).then(req => {
                const res = req.reply;
                const conn = req.connection;
                this._server_connection = conn;
                if (res.version !== pkg.version) {
                    dbg.warn('exit no version change:',
                        'res.version', res.version,
                        'pkg.version', pkg.version);
                    process.exit(0);
                }
                conn.on('close', () => {
                    if (this._server_connection === conn) {
                        this._server_connection = null;
                    }
                    P.delay(1000).then(() => this._do_heartbeat());
                });
            })
            .catch(err => {
                dbg.error('heartbeat failed', err);
                return P.delay(3000).then(() => this._do_heartbeat());
            });
    }

    _start_stop_server() {

        // in any case we stop
        this.n2n_agent.reset_rpc_address();
        if (this.server) {
            this.server.close();
            this.server = null;
        }

        if (!this.is_started) return;
        if (!this.rpc_address) return;

        const retry = () => {
            if (this.is_started) {
                setTimeout(() => this._start_stop_server(), 1000);
            }
        };

        const addr_url = url_utils.quick_parse(this.rpc_address);
        if (addr_url.protocol === 'n2n:') {
            this.n2n_agent.set_rpc_address(addr_url.href);
        } else if (addr_url.protocol === 'ws:' || addr_url.protocol === 'http:') {
            const http_server = http.createServer(this.agent_app)
                .on('error', err => {
                    dbg.error('AGENT HTTP SERVER ERROR', err.stack || err);
                    http_server.close();
                })
                .on('close', () => {
                    dbg.warn('AGENT HTTP SERVER CLOSED');
                    retry();
                })
                .listen(addr_url.port);
            if (addr_url.protocol === 'ws:') {
                this.rpc.register_ws_transport(http_server);
            }
            this.server = http_server;
        } else if (addr_url.protocol === 'wss:' || addr_url.protocol === 'https:') {
            const https_server = https.createServer(this.ssl_cert, this.agent_app)
                .on('error', err => {
                    dbg.error('AGENT HTTPS SERVER ERROR', err.stack || err);
                    https_server.close();
                })
                .on('close', () => {
                    dbg.warn('AGENT HTTPS SERVER CLOSED');
                    retry();
                })
                .listen(addr_url.port);
            if (addr_url.protocol === 'wss:') {
                this.rpc.register_ws_transport(https_server);
            }
            this.server = https_server;
        } else if (addr_url.protocol === 'tcp:') {
            const tcp_server = this.rpc.register_tcp_transport(addr_url.port);
            tcp_server.on('close', () => {
                dbg.warn('AGENT TCP SERVER CLOSED');
                retry();
            });
            this.server = tcp_server;
        } else if (addr_url.protocol === 'tls:') {
            const tls_server = this.rpc.register_tcp_transport(addr_url.port, this.ssl_cert);
            tls_server.on('close', () => {
                dbg.warn('AGENT TLS SERVER CLOSED');
                retry();
            });
            this.server = tls_server;
        } else {
            dbg.error('UNSUPPORTED AGENT PROTOCOL', addr_url);
        }
    }

    _authenticate_agent_api(req) {
        // agent_api request on the server connection are always allowed
        if (req.connection === this._server_connection) return;

        const auth = req.method_api.auth;
        if (!auth || !auth.n2n) {
            dbg.error('AGENT API requests only allowed from server',
                req.connection && req.connection.connid,
                this._server_connection && this._server_connection.connid);
            throw new RpcError('FORBIDDEN', 'AGENT API requests only allowed from server');
        }

        if (req.connection.url.protocol !== 'n2n:') {
            dbg.error('AGENT API auth requires n2n connection',
                req.connection && req.connection.connid);
            throw new RpcError('FORBIDDEN', 'AGENT API auth requires n2n connection');
        }
        // otherwise it's good
    }


    // AGENT API //////////////////////////////////////////////////////////////////


    get_agent_info(req) {
        const extended_hb = true;
        const ip = ip_module.address();
        const reply = {
            version: pkg.version || '',
            name: this.node_name || '',
            ip: ip,
            rpc_address: this.rpc_address || '',
            base_address: this.rpc.router.default,
            n2n_config: this.n2n_agent.get_plain_n2n_config(),
            geolocation: this.geolocation,
            is_internal_agent: this.is_internal_agent,
            debug_level: dbg.get_module_level('core'),
        };
        if (this.cloud_info && this.cloud_info.cloud_pool_name) {
            reply.cloud_pool_name = this.cloud_info.cloud_pool_name;
        }
        if (extended_hb) {
            reply.os_info = os_utils.os_info();
        }

        return P.resolve()
            .then(() => this.block_store.get_storage_info())
            .then(storage_info => {
                dbg.log0('storage_info:', storage_info);
                reply.storage = storage_info;
            })
            .then(() => extended_hb && os_utils.read_drives()
                .catch(err => {
                    dbg.error('read_drives: ERROR', err.stack || err);
                }))
            .then(drives => {
                if (!drives) return;
                // for now we only use a single drive,
                // so mark the usage on the drive of our storage folder.
                const used_size = reply.storage.used;
                const used_drives = _.filter(drives, drive => {
                    dbg.log0('used drives:', this.storage_path_mount, drive, used_size);
                    //if there is no this.storage_path_mount, it's a memory agent for testing.
                    if (this.storage_path_mount === drive.mount || !this.storage_path_mount) {
                        drive.storage.used = used_size;
                        if (this.storage_limit) {
                            drive.storage.limit = this.storage_limit;
                            let limited_total = this.storage_limit;
                            let limited_free = limited_total - used_size;
                            drive.storage.total = Math.min(limited_total, drive.storage.total);
                            drive.storage.free = Math.min(limited_free, drive.storage.free);
                        }
                        return true;
                    } else {
                        return false;
                    }
                });
                reply.drives = used_drives;
                dbg.log0('DRIVES:', drives, 'used drives', used_drives);
                // _.each(drives, drive => {
                //     if (this.storage_path_mount === drive.mount) {
                //         drive.storage.used = used_size;
                //     }
                // });
            })
            .return(reply);
    }

    update_auth_token(req) {
        const auth_token = req.rpc_params.auth_token;
        return P.resolve()
            .then(() => {
                if (this.storage_path) {
                    const token_path = path.join(this.storage_path, 'token');
                    return fs.writeFileAsync(token_path, auth_token);
                }
            })
            .then(() => {
                this.client.options.auth_token = auth_token;
            });
    }

    update_rpc_config(req) {
        const n2n_config = req.rpc_params.n2n_config;
        const rpc_address = req.rpc_params.rpc_address;
        const old_rpc_address = this.rpc_address;
        const base_address = req.rpc_params.base_address;
        const old_base_address = this.rpc.router.default;
        dbg.log0('update_rpc_config', req.rpc_params);

        if (n2n_config) {
            this.n2n_agent.update_n2n_config(n2n_config);
        }

        if (rpc_address && rpc_address !== old_rpc_address) {
            dbg.log0('new rpc_address', rpc_address,
                'old', old_rpc_address);
            this.rpc_address = rpc_address;
            this._start_stop_server();
        }

        if (base_address && base_address !== old_base_address) {
            dbg.log0('new base_address', base_address,
                'old', old_base_address);
            // test this new address first by pinging it
            return P.fcall(() => this.client.node.ping(null, {
                    address: base_address
                }))
                .then(() => P.nfcall(fs.readFile, 'agent_conf.json')
                    .then(data => {
                        const agent_conf = JSON.parse(data);
                        dbg.log0('update_base_address: old address in agent_conf.json was -', agent_conf.address);
                        return agent_conf;
                    }, err => {
                        if (err.code === 'ENOENT') {
                            dbg.log0('update_base_address: no agent_conf.json file. creating new one...');
                            return {};
                        } else {
                            throw err;
                        }
                    }))
                .then(agent_conf => {
                    agent_conf.address = base_address;
                    const data = JSON.stringify(agent_conf);
                    return P.nfcall(fs.writeFile, 'agent_conf.json', data);
                })
                .then(() => {
                    dbg.log0('update_base_address: done -', base_address);
                    this.rpc.router = api.new_router(base_address);
                    // this.rpc.disconnect_all();
                    this._do_heartbeat();
                });
        }
    }

    n2n_signal(req) {
        return this.rpc.accept_n2n_signal(req.rpc_params);
    }

    test_store_perf(req) {
        const reply = {};
        const count = req.rpc_params.count || 5;
        const delay_ms = 200;
        const data = crypto.randomBytes(1024);
        const block_md = {
            id: '_test_store_perf',
            digest_type: 'sha1',
            digest_b64: crypto.createHash('sha1')
                .update(data).digest('base64')
        };
        return test_average_latency(count, delay_ms, () =>
                this.block_store._write_block(block_md, data))
            .then(write_latencies => {
                reply.write = write_latencies;
            })
            .then(() => test_average_latency(count, delay_ms, () =>
                this.block_store._read_block(block_md)))
            .then(read_latencies => {
                reply.read = read_latencies;
            })
            .return(reply);
    }

    test_network_perf(req) {
        const data = req.rpc_params.data;
        const req_len = data ? data.length : 0;
        const res_len = req.rpc_params.response_length;

        dbg.log1('test_network_perf:',
            'req_len', req_len,
            'res_len', res_len,
            'source', req.rpc_params.source,
            'target', req.rpc_params.target);

        if (req.rpc_params.target !== this.rpc_address) {
            throw new Error('test_network_perf: wrong address ' +
                req.rpc_params.target + ' mine is ' + this.rpc_address);
        }

        return {
            data: new Buffer(res_len)
        };
    }

    test_network_perf_to_peer(req) {
        const target = req.rpc_params.target;
        const source = req.rpc_params.source;
        const req_len = req.rpc_params.request_length;
        const res_len = req.rpc_params.response_length;
        const concur = req.rpc_params.concur;
        let count = req.rpc_params.count;

        dbg.log0('test_network_perf_to_peer:',
            'source', source,
            'target', target,
            'req_len', req_len,
            'res_len', res_len,
            'count', count,
            'concur', concur);

        if (source !== this.rpc_address) {
            throw new Error('test_network_perf_to_peer: wrong address ' +
                source + ' mine is ' + this.rpc_address);
        }
        const reply = {};

        const next = () => {
            if (count <= 0) return;
            count -= 1;
            // read/write from target agent
            return this.client.agent.test_network_perf({
                    source: source,
                    target: target,
                    data: new Buffer(req_len),
                    response_length: res_len,
                }, {
                    address: target,
                    return_rpc_req: true // we want to check req.connection
                })
                .then(io_req => {
                    const data = io_req.reply.data;
                    if (((!data || !data.length) && res_len > 0) ||
                        (data && data.length && data.length !== res_len)) {
                        throw new Error('test_network_perf_to_peer: response_length mismatch');
                    }
                    const session = io_req.connection.session;
                    reply.session = session && session.key;
                    return next();
                });
        };

        return P.all(_.times(concur, next)).return(reply);
    }

    collect_diagnostics(req) {
        dbg.log1('Recieved diag req', req);
        const is_windows = (process.platform === "win32");
        const inner_path = is_windows ? process.env.ProgramData + '/agent_diag.tgz' : '/tmp/agent_diag.tgz';

        return P.resolve()
            .then(() => diag.collect_agent_diagnostics())
            .then(() => diag.pack_diagnostics(inner_path))
            .catch(err => {
                dbg.error('DIAGNOSTICS COLLECTION FAILED', err.stack || err);
                throw new Error('Agent Collect Diag Error on collecting diagnostics');
            })
            .then(() => {
                dbg.log1('Reading packed file');
                return fs.readFileAsync(inner_path)
                    .then(data => ({
                        data: new Buffer(data),
                    }))
                    .catch(err => {
                        dbg.error('DIAGNOSTICS READ FAILED', err.stack || err);
                        throw new Error('Agent Collect Diag Error on reading packges diag file');
                    });
            })
            .catch(err => {
                dbg.error('DIAGNOSTICS FAILED', err.stack || err);
                return {
                    data: new Buffer(),
                };
            });
    }

    set_debug_node(req) {
        dbg.set_level(req.rpc_params.level, 'core');
        dbg.log1('Recieved set debug req ', req.rpc_params.level);
        if (req.rpc_params.level > 0) { //If level was set, unset it after a T/O
            promise_utils.delay_unblocking(10 * 60 * 1000) // 10 minutes
                .then(() => {
                    dbg.set_level(0, 'core');
                });
<<<<<<< HEAD
        }
=======
        })
        .then(null, function(err) {
            dbg.error('DIAGNOSTICS FAILED', err.stack || err);
            return {
                data: new Buffer(),
            };
        });
};

Agent.prototype.set_debug_node = function(req) {
    dbg.set_level(req.rpc_params.level, 'core');
    dbg.log1('Recieved set debug req ', req.rpc_params.level);
    if (req.rpc_params.level > 0) { //If level was set, unset it after a T/O
        promise_utils.delay_unblocking(config.DEBUG_MODE_PERIOD) // 10 minutes
            .then(function() {
                dbg.set_level(0, 'core');
            });
>>>>>>> 1bee21f0
    }

}


function test_average_latency(count, delay_ms, func) {
    const results = [];
    return promise_utils.loop(count + 1, () => {
            const start = time_utils.millistamp();
            return P.fcall(func).then(() => {
                results.push(time_utils.millistamp() - start);
                // use some jitter delay to avoid serializing on cpu when
                // multiple tests are run together.
                const jitter = 0.5 + Math.random(); // 0.5 - 1.5
                return P.delay(delay_ms * jitter);
            });
        })
        .then(() => {
            // throw the first result which is sometimes skewed
            return results.slice(1);
        });
}


module.exports = Agent;<|MERGE_RESOLUTION|>--- conflicted
+++ resolved
@@ -27,6 +27,7 @@
 const pkg = require('../../package.json');
 const dbg = require('../util/debug_module')(__filename);
 const diag = require('./agent_diagnostics');
+const config = require('../../config');
 const os_utils = require('../util/os_utils');
 const js_utils = require('../util/js_utils');
 const RpcError = require('../rpc/rpc_error');
@@ -343,7 +344,6 @@
             base_address: this.rpc.router.default,
             n2n_config: this.n2n_agent.get_plain_n2n_config(),
             geolocation: this.geolocation,
-            is_internal_agent: this.is_internal_agent,
             debug_level: dbg.get_module_level('core'),
         };
         if (this.cloud_info && this.cloud_info.cloud_pool_name) {
@@ -597,31 +597,11 @@
         dbg.set_level(req.rpc_params.level, 'core');
         dbg.log1('Recieved set debug req ', req.rpc_params.level);
         if (req.rpc_params.level > 0) { //If level was set, unset it after a T/O
-            promise_utils.delay_unblocking(10 * 60 * 1000) // 10 minutes
+            promise_utils.delay_unblocking(config.DEBUG_MODE_PERIOD)
                 .then(() => {
                     dbg.set_level(0, 'core');
                 });
-<<<<<<< HEAD
-        }
-=======
-        })
-        .then(null, function(err) {
-            dbg.error('DIAGNOSTICS FAILED', err.stack || err);
-            return {
-                data: new Buffer(),
-            };
-        });
-};
-
-Agent.prototype.set_debug_node = function(req) {
-    dbg.set_level(req.rpc_params.level, 'core');
-    dbg.log1('Recieved set debug req ', req.rpc_params.level);
-    if (req.rpc_params.level > 0) { //If level was set, unset it after a T/O
-        promise_utils.delay_unblocking(config.DEBUG_MODE_PERIOD) // 10 minutes
-            .then(function() {
-                dbg.set_level(0, 'core');
-            });
->>>>>>> 1bee21f0
+        }
     }
 
 }
